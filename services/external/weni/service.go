package catalogs

import (
	"bytes"
	"context"
	"encoding/json"
	"fmt"
	"net/http"
	"net/url"
	"strconv"
	"strings"
	"sync"
	"time"

	"github.com/jmoiron/sqlx"
	"github.com/nyaruka/gocommon/httpx"
	"github.com/nyaruka/gocommon/jsonx"
	"github.com/nyaruka/goflow/assets"
	"github.com/nyaruka/goflow/flows"
	"github.com/nyaruka/goflow/utils"
	"github.com/nyaruka/mailroom/core/goflow"
	"github.com/nyaruka/mailroom/core/models"
	"github.com/nyaruka/mailroom/runtime"
	"github.com/nyaruka/mailroom/services/external/openai/chatgpt"
	"github.com/nyaruka/mailroom/services/external/weni/sentenx"
	"github.com/nyaruka/mailroom/services/external/weni/wenigpt"
	"github.com/pkg/errors"
)

const (
	serviceType = "msg_catalog"
)

var db *sqlx.DB
var mu = &sync.Mutex{}

func initDB(dbURL string) error {
	mu.Lock()
	defer mu.Unlock()
	if db == nil {
		newDB, err := sqlx.Open("postgres", dbURL)
		if err != nil {
			return errors.Wrap(err, "unable to open database connection")
		}
		SetDB(newDB)
	}
	return nil
}

func SetDB(newDB *sqlx.DB) {
	db = newDB
}

func init() {
	models.RegisterMsgCatalogService(serviceType, NewService)
}

type service struct {
	rtConfig   *runtime.Config
	restClient *http.Client
	redactor   utils.Redactor
}

func NewService(rtCfg *runtime.Config, httpClient *http.Client, httpRetries *httpx.RetryConfig, msgCatalog *flows.MsgCatalog, config map[string]string) (models.MsgCatalogService, error) {

	if err := initDB(rtCfg.DB); err != nil {
		return nil, err
	}

	return &service{
		rtConfig:   rtCfg,
		restClient: httpClient,
		redactor:   utils.NewRedactor(flows.RedactionMask),
	}, nil
}

func (s *service) Call(session flows.Session, params assets.MsgCatalogParam, logHTTP flows.HTTPLogCallback) (*flows.MsgCatalogCall, error) {
	callResult := &flows.MsgCatalogCall{}

	ctx, cancel := context.WithTimeout(context.Background(), time.Minute*5)
	defer cancel()

	content := params.ProductSearch
	extraPrompt := params.ExtraPrompt
	productList, traceWeniGPT, err := GetProductListFromChatGPT(ctx, s.rtConfig, content, extraPrompt)
	callResult.Traces = append(callResult.Traces, traceWeniGPT)
	callResult.SearchKeywords = productList
	if err != nil {
		return callResult, err
	}
	channelUUID := params.ChannelUUID
	channel, err := models.GetActiveChannelByUUID(ctx, db, channelUUID)
	if err != nil {
		return callResult, err
	}

	catalog, err := models.GetActiveCatalogFromChannel(ctx, *db, channel.ID())
	if err != nil {
		return callResult, err
	}
	channelThreshold := channel.ConfigValue("threshold", "1.5")
	searchThreshold, err := strconv.ParseFloat(channelThreshold, 64)
	if err != nil {
		return callResult, err
	}

	hasVtexAds := params.HasVtexAds
	hideUnavailableItems := params.HideUnavailable
	productRetailerIDS := []string{}
	productRetailerIDMap := make(map[string]struct{})
	var productEntries []flows.ProductEntry
	var productEntry flows.ProductEntry
	searchResult := []string{}
	var searchResultSponsored string
	var trace *httpx.Trace
	var traces []*httpx.Trace
	var sellerID string
	existingProductsIds := []string{}
	qttProducts := 5

	postalCode_ := strings.TrimSpace(params.PostalCode)
	if params.PostalCode != "" {
		postalCode_ = strings.ReplaceAll(params.PostalCode, "-", "")
		postalCode_ = strings.ReplaceAll(postalCode_, ".", "")

	}

	sellerID = strings.TrimSpace(params.SellerId)
	if sellerID != "" {
		sellerID = "#" + sellerID
	}

	allProductsSponsored := []flows.ProductEntry{
		{
			Product:            languages[params.Language],
			ProductRetailerIDs: []string{},
		},
	}

	hasSponsored := false

	for _, product := range productList {
		if params.SearchType == "default" {
			searchResult, trace, err = GetProductListFromSentenX(product, catalog.FacebookCatalogID(), searchThreshold, s.rtConfig)
			callResult.Traces = append(callResult.Traces, trace)
		} else if params.SearchType == "vtex" {
			searchResult, searchResultSponsored, traces, err = GetProductListFromVtex(product, params.SearchUrl, params.ApiType, catalog.FacebookCatalogID(), s.rtConfig, hasVtexAds, hideUnavailableItems, sellerID)
			callResult.Traces = append(callResult.Traces, traces...)
			if searchResult == nil {
				continue
			}
		}
		if err != nil {
			return callResult, errors.Wrapf(err, "on iterate to search products")
		}
		for _, prod := range searchResult {
			productRetailerID := prod
			_, exists := productRetailerIDMap[productRetailerID]
			if !exists {
				productRetailerIDS = append(productRetailerIDS, productRetailerID)
				productRetailerIDMap[productRetailerID] = struct{}{}
			}
		}

		if len(productRetailerIDS) > 0 {
			productEntry = flows.ProductEntry{
				Product:            product,
				ProductRetailerIDs: productRetailerIDS,
			}
			productEntries = append(productEntries, productEntry)
			productRetailerIDS = nil
		}
		productRetailerIDMap = make(map[string]struct{})

		if len(searchResultSponsored) > 0 {
			hasSponsored = true
			allProductsSponsored[0].ProductRetailerIDs = append(allProductsSponsored[0].ProductRetailerIDs, searchResultSponsored)
		}
	}

	callResult.ProductRetailerIDS = productEntries

	// simulates cart in VTEX with all products
	hasSimulation := false
	if postalCode_ != "" && sellerID != "1" {
		var tracesSimulation []*httpx.Trace
		hasSimulation = true
		existingProductsIds, tracesSimulation, err = CartSimulation(callResult.ProductRetailerIDS, sellerID, params.SearchUrl, postalCode_, params.CartSimulationParams)
		callResult.Traces = append(callResult.Traces, tracesSimulation...)
		if err != nil {
			return callResult, err
		}
	}

	// adds '#sellerID' formatting to the end of all retailer IDs
	if sellerID != "" {
		for _, productEntry := range callResult.ProductRetailerIDS {
			for i, retailerID := range productEntry.ProductRetailerIDs {
				productEntry.ProductRetailerIDs[i] = retailerID + sellerID
			}
		}
	}

	// search for products in Meta
	retries := 2
	var productSections []flows.ProductEntry
	var tracesMeta []*httpx.Trace

	fmt.Printf("\n=== PRODUTOS ENVIADOS PARA O META ===\n")
	productsForMeta := []string{}
	for _, p := range callResult.ProductRetailerIDS {
		for _, id := range p.ProductRetailerIDs {
			productsForMeta = append(productsForMeta, id+sellerID)
		}
	}
	fmt.Printf("Total de produtos enviados para o Meta: %d\n", len(productsForMeta))
	fmt.Printf("Lista enviada para o Meta: %v\n", productsForMeta)

	for i := 0; i < retries; i++ {
		productSections, tracesMeta, err = ProductsSearchMeta(callResult.ProductRetailerIDS, fmt.Sprint(catalog.FacebookCatalogID()), s.rtConfig.WhatsappSystemUserToken)
		callResult.Traces = append(callResult.Traces, tracesMeta...)
		if err != nil {
			continue
		}
		break
	}
	if err != nil {
		return callResult, err
	}

	// Mostrar produtos retornados pelo Meta
	fmt.Printf("\n=== PRODUTOS RETORNADOS PELO META ===\n")
	productsFromMeta := []string{}
	for _, section := range productSections {
		for _, id := range section.ProductRetailerIDs {
			productsFromMeta = append(productsFromMeta, id)
		}
	}
	fmt.Printf("Total de produtos retornados pelo Meta: %d\n", len(productsFromMeta))
	fmt.Printf("Lista retornada pelo Meta: %v\n", productsFromMeta)

	finalResult := &flows.MsgCatalogCall{}
	finalResult.Traces = callResult.Traces
	finalResult.ResponseJSON = callResult.ResponseJSON
	finalResult.SearchKeywords = callResult.SearchKeywords
	if hasSponsored {
		finalResult.ProductRetailerIDS = allProductsSponsored
	}

	// checks available products and limits to 5 per section
	fmt.Printf("\n=== FILTRAGEM FINAL ===\n")
	fmt.Printf("hasSimulation=%v, existingProductsIds=%d\n", hasSimulation, len(existingProductsIds))

	if hasSimulation {
		fmt.Printf("Lista de produtos da simulação: %v\n", existingProductsIds)
	}

	for _, productEntry := range productSections {
		newEntry := productEntry
		newEntry.ProductRetailerIDs = []string{}
		fmt.Printf("Processando seção '%s' com %d produtos\n", productEntry.Product, len(productEntry.ProductRetailerIDs))

		for _, productRetailerID := range productEntry.ProductRetailerIDs {
			if hasSimulation {
				found := false

				for _, existingProductId := range existingProductsIds {
					expectedID := existingProductId + sellerID
					if productRetailerID == expectedID {
<<<<<<< HEAD
						fmt.Printf("✓ Produto %s encontrado na simulação\n", productRetailerID)
=======
>>>>>>> 5a079e13
						_, exists := productRetailerIDMap[productRetailerID]
						if !exists {
							if len(newEntry.ProductRetailerIDs) < qttProducts {
								newEntry.ProductRetailerIDs = append(newEntry.ProductRetailerIDs, productRetailerID)
								fmt.Printf("  ✓ Adicionado ao resultado final\n")
							} else {
								fmt.Printf("  ✗ Não adicionado - atingiu limite de %d produtos\n", qttProducts)
							}
							productRetailerIDMap[productRetailerID] = struct{}{}
						} else {
							fmt.Printf("  ✗ Não adicionado - duplicado\n")
						}
						found = true
						break
					}
				}

				if !found {
					fmt.Printf("✗ Produto %s NÃO encontrado na simulação\n", productRetailerID)
				}
			} else {
				if len(newEntry.ProductRetailerIDs) < qttProducts {
					newEntry.ProductRetailerIDs = append(newEntry.ProductRetailerIDs, productRetailerID)
					fmt.Printf("✓ Produto %s adicionado (sem simulação)\n", productRetailerID)
				}
			}
		}

		if len(newEntry.ProductRetailerIDs) > 0 {
			finalResult.ProductRetailerIDS = append(finalResult.ProductRetailerIDS, newEntry)
			fmt.Printf("Seção adicionada com %d produtos\n", len(newEntry.ProductRetailerIDs))
		} else {
			fmt.Printf("Seção ignorada - sem produtos após filtragem\n")
		}
	}

	// Mostrar resultado final
	fmt.Printf("\n=== RESULTADO FINAL ===\n")
	fmt.Printf("Total de seções: %d\n", len(finalResult.ProductRetailerIDS))
	finalProductsList := []string{}
	for i, section := range finalResult.ProductRetailerIDS {
		fmt.Printf("Seção %d (%s): %v\n", i, section.Product, section.ProductRetailerIDs)
		finalProductsList = append(finalProductsList, section.ProductRetailerIDs...)
	}
	fmt.Printf("Total de produtos no resultado final: %d\n", len(finalProductsList))
	fmt.Printf("Lista final: %v\n\n", finalProductsList)

	return finalResult, nil
}

func GetProductListFromWeniGPT(rtConfig *runtime.Config, content string) ([]string, *httpx.Trace, error) {
	httpClient, httpRetries, _ := goflow.HTTP(rtConfig)
	weniGPTClient := wenigpt.NewClient(httpClient, httpRetries, rtConfig.WenigptBaseURL, rtConfig.WenigptAuthToken, rtConfig.WenigptCookie)

	prompt := fmt.Sprintf(`Give me an unformatted JSON list containing strings with the name of each product taken from the user prompt. Never repeat the same product. Always return a valid json using this pattern: {\"products\": []} Request: %s. Response:`, content)

	dr := wenigpt.NewWenigptRequest(
		prompt,
		0,
		0.0,
		0.0,
		true,
		wenigpt.DefaultStopSequences,
	)

	response, trace, err := weniGPTClient.WeniGPTRequest(dr)
	if err != nil {
		return nil, trace, errors.Wrapf(err, "error on wenigpt call fot list products")
	}

	productsJson := response.Output.Text[0]

	var products map[string][]string
	err = json.Unmarshal([]byte(productsJson), &products)
	if err != nil {
		return nil, trace, errors.Wrapf(err, "error on unmarshalling product list")
	}
	return products["products"], trace, nil
}

func GetProductListFromSentenX(productSearch string, catalogID string, threshold float64, rtConfig *runtime.Config) ([]string, *httpx.Trace, error) {
	client := sentenx.NewClient(http.DefaultClient, nil, rtConfig.SentenxBaseURL)

	searchParams := sentenx.NewSearchRequest(productSearch, catalogID, threshold)

	searchResponse, trace, err := client.SearchProducts(searchParams)
	if err != nil {
		return nil, trace, err
	}

	if len(searchResponse.Products) < 1 {
		return nil, trace, errors.New("no products found on sentenx")
	}

	pmap := []string{}
	for _, p := range searchResponse.Products {
		pmap = append(pmap, p.ProductRetailerID)
	}

	return pmap, trace, nil
}

func GetProductListFromChatGPT(ctx context.Context, rtConfig *runtime.Config, content string, externalPrompt string) ([]string, *httpx.Trace, error) {
	httpClient, httpRetries, _ := goflow.HTTP(rtConfig)
	chatGPTClient := chatgpt.NewClient(httpClient, httpRetries, rtConfig.ChatgptBaseURL, rtConfig.ChatgptKey)

	prompt1 := chatgpt.ChatCompletionMessage{
		Role:    chatgpt.ChatMessageRoleSystem,
		Content: "Give me an unformatted JSON list containing strings with the full name of each product taken from the user prompt, preserving any multiple-word product names.",
	}
	prompt2 := chatgpt.ChatCompletionMessage{
		Role:    chatgpt.ChatMessageRoleSystem,
		Content: "Never repeat the same product.",
	}
	prompt3 := chatgpt.ChatCompletionMessage{
		Role:    chatgpt.ChatMessageRoleSystem,
		Content: "Always use this pattern: {\"products\": []}",
	}
	prompt4 := chatgpt.ChatCompletionMessage{
		Role:    chatgpt.ChatMessageRoleSystem,
		Content: "Ensure that no product names are repeated, and each product should be in singular form without any numbers or quantities.",
	}
	prompt5 := chatgpt.ChatCompletionMessage{
		Role:    chatgpt.ChatMessageRoleSystem,
		Content: "Preserve the order of products as they appear in the user prompt.",
	}
	prompt6 := chatgpt.ChatCompletionMessage{
		Role:    chatgpt.ChatMessageRoleSystem,
		Content: "If the user does not provide a list of products or provides an invalid input, return an empty list of products.",
	}
	question := chatgpt.ChatCompletionMessage{
		Role:    chatgpt.ChatMessageRoleUser,
		Content: content,
	}
	extraPrompt := chatgpt.ChatCompletionMessage{
		Role:    chatgpt.ChatMessageRoleSystem,
		Content: externalPrompt,
	}

	completionRequest := chatgpt.NewChatCompletionRequest([]chatgpt.ChatCompletionMessage{prompt1, prompt2, prompt3, prompt4, prompt5, prompt6, question})
	if len(externalPrompt) > 0 {
		completionRequest = chatgpt.NewChatCompletionRequest([]chatgpt.ChatCompletionMessage{prompt1, prompt2, prompt3, prompt5, prompt6, extraPrompt, question})
	}

	response, trace, err := chatGPTClient.CreateChatCompletion(completionRequest)
	if err != nil {
		return nil, trace, errors.Wrapf(err, "error on chatgpt call for list products")
	}

	productsJson := response.Choices[0].Message.Content

	var products map[string][]string
	err = json.Unmarshal([]byte(productsJson), &products)
	if err != nil {
		return nil, trace, errors.Wrapf(err, "error on unmarshalling product list")
	}
	return products["products"], trace, nil
}

func GetProductListFromVtex(productSearch string, searchUrl string, apiType string, catalog string, rt *runtime.Config, hasVtexAds bool, hideUnavailableItems bool, sellerID string) ([]string, string, []*httpx.Trace, error) {
	var result []string
	var traces []*httpx.Trace
	var err error
	var productSponsored string

	if apiType == "legacy" {
		result, traces, err = VtexLegacySearch(searchUrl, productSearch)
		if err != nil {
			return nil, productSponsored, traces, err
		}
	} else if apiType == "intelligent" {
		hasSellerID := false
		if sellerID != "" {
			hasSellerID = true
		}
		result, traces, err = VtexIntelligentSearch(searchUrl, productSearch, hideUnavailableItems, hasSellerID)
		if err != nil {
			return nil, productSponsored, traces, err
		}
	}
	if hasVtexAds {
		resultSponsored, tracesAds, err := VtexSponsoredSearch(searchUrl, productSearch, hideUnavailableItems)
		traces = append(traces, tracesAds...)
		if err != nil {
			return nil, productSponsored, traces, err
		}

		productRetailerIDS := []string{}
		var productEntries []flows.ProductEntry
		var productEntry flows.ProductEntry

		for _, productRetailerID := range resultSponsored {
			productRetailerIDS = append(productRetailerIDS, productRetailerID+sellerID)
		}

		if len(productRetailerIDS) > 0 {
			productEntry = flows.ProductEntry{
				Product:            searchUrl,
				ProductRetailerIDs: productRetailerIDS,
			}
			productEntries = append(productEntries, productEntry)

			retries := 2
			var newProductRetailerIDS []flows.ProductEntry
			var tracesMeta []*httpx.Trace
			for i := 0; i < retries; i++ {
				newProductRetailerIDS, tracesMeta, err = ProductsSearchMeta(productEntries, fmt.Sprint(catalog), rt.WhatsappSystemUserToken)
				if err != nil {
					continue
				}
				break
			}
			if len(newProductRetailerIDS) > 0 {
				productSponsored = newProductRetailerIDS[0].ProductRetailerIDs[0]
				traces = append(traces, tracesMeta...)
			}
		}

	}

	return result, productSponsored, traces, nil
}

type SearchSeller struct {
	Items         []Item          `json:"items"`
	PostalCode    string          `json:"postalCode"`
	Country       string          `json:"country"`
	LogisticsInfo []LogisticsInfo `json:"logisticsInfo"`
}

type Item struct {
	ID           string `json:"id"`
	Quantity     int    `json:"quantity"`
	Seller       string `json:"seller"`
	Availability string `json:"availability,omitempty"`
	RequestIndex int    `json:"requestIndex,omitempty"`
}

type VtexProduct struct {
	ItemId  string   `json:"itemId"`
	Sellers []Seller `json:"sellers"`
}

type Seller struct {
	SellerID        string `json:"sellerId"`
	SellerDefault   bool   `json:"sellerDefault"`
	CommertialOffer struct {
		AvailableQuantity int `json:"AvailableQuantity"`
	} `json:"commertialOffer"`
}

type LogisticsInfo struct {
	ItemIndex        int               `json:"itemIndex"`
	DeliveryChannels []DeliveryChannel `json:"deliveryChannels"`
}

type DeliveryChannel struct {
	ID string `json:"id"`
}

type VtexIntelligentProduct struct {
	Items []VtexProduct `json:"items"`
}

func VtexLegacySearch(searchUrl string, productSearch string) ([]string, []*httpx.Trace, error) {
	urlAfter := strings.TrimSuffix(searchUrl, "/")
	url := fmt.Sprintf("%s/%s", urlAfter, productSearch)

	traces := []*httpx.Trace{}

	req, err := httpx.NewRequest("GET", url, nil, nil)
	if err != nil {
		return nil, nil, err
	}

	client := &http.Client{}
	trace, err := httpx.DoTrace(client, req, nil, nil, -1)
	traces = append(traces, trace)
	if err != nil {
		return nil, traces, err
	}

	response := &[]struct {
		Items []VtexProduct `json:"items"`
	}{}

	err = jsonx.Unmarshal(trace.ResponseBody, &response)
	if err != nil {
		return nil, traces, err
	}

	allItems := []string{}

	for _, items := range *response {
		for _, item := range items.Items {
			allItems = append(allItems, item.ItemId)
		}
	}

	if len(allItems) == 0 {
		return nil, traces, nil
	}

	return allItems, traces, nil
}

func VtexIntelligentSearch(searchUrl string, productSearch string, hideUnavailableItems bool, hasSellerID bool) ([]string, []*httpx.Trace, error) {

	traces := []*httpx.Trace{}

	searchUrlParts := strings.Split(searchUrl, "?")
	searchUrl = searchUrlParts[0]
	queryParams := map[string][]string{}
	var err error
	if len(searchUrlParts) > 1 {
		queryParams, err = url.ParseQuery(searchUrlParts[1])
		if err != nil {
			return nil, nil, err
		}
	}

	query := url.Values{}
	query.Add("query", productSearch)

	hideUnavailable := "true"
	if !hideUnavailableItems {
		hideUnavailable = "false"
	}

	query.Add("hideUnavailableItems", hideUnavailable)

	for key, value := range queryParams {
		query.Add(key, value[0])
	}

	// add default pt-BR locale
	if _, ok := queryParams["locale"]; !ok {
		query.Add("locale", "pt-BR")
	}

	urlAfter := strings.TrimSuffix(searchUrl, "/")

	url_ := fmt.Sprintf("%s?%s", urlAfter, query.Encode())

	req, err := httpx.NewRequest("GET", url_, nil, nil)
	if err != nil {
		return nil, nil, err
	}

	client := &http.Client{}
	trace, err := httpx.DoTrace(client, req, nil, nil, -1)
	traces = append(traces, trace)
	if err != nil {
		return nil, traces, err
	}

	response := &struct {
		Products []VtexIntelligentProduct `json:"products"`
	}{}

	err = jsonx.Unmarshal(trace.ResponseBody, &response)
	if err != nil {
		return nil, traces, err
	}

	allItems := []string{}

	for _, items := range response.Products {
		for _, item := range items.Items {
			if !hasSellerID {
				if item.Sellers != nil {
					for _, seller := range item.Sellers {
						if seller.SellerDefault == true || seller.CommertialOffer.AvailableQuantity > 0 {
							allItems = append(allItems, item.ItemId+"#"+seller.SellerID)
						} else {
							allItems = append(allItems, item.ItemId+"#1")
						}
					}
				} else {
					allItems = append(allItems, item.ItemId)
				}

			} else {
				allItems = append(allItems, item.ItemId)
			}
		}
	}

	if len(allItems) == 0 {
		return nil, traces, nil
	}

	return allItems, traces, nil
}

func VtexSponsoredSearch(searchUrl string, productSearch string, hideUnavailableItems bool) ([]string, []*httpx.Trace, error) {
	traces := []*httpx.Trace{}

	query := url.Values{}
	query.Add("query", productSearch)
	query.Add("locale", "pt-BR")

	hideUnavailable := "true"
	if !hideUnavailableItems {
		hideUnavailable = "false"
	}

	query.Add("hideUnavailableItems", hideUnavailable)

	parsedURL, err := url.Parse(searchUrl)
	if err != nil {
		return nil, nil, err
	}
	domain := parsedURL.Host

	url_ := fmt.Sprintf("http://%s/api/io/_v/api/intelligent-search/sponsored_products?%s", domain, query.Encode())

	req, err := httpx.NewRequest("GET", url_, nil, nil)
	if err != nil {
		return nil, nil, err
	}

	client := &http.Client{}
	trace, err := httpx.DoTrace(client, req, nil, nil, -1)
	traces = append(traces, trace)
	if err != nil {
		return nil, traces, err
	}

	response := &[]struct {
		Items []VtexProduct `json:"items"`
	}{}

	err = jsonx.Unmarshal(trace.ResponseBody, &response)
	if err != nil {
		return nil, traces, err
	}

	allItems := []string{}

	for _, items := range *response {
		for _, item := range items.Items {
			allItems = append(allItems, item.ItemId)
		}
	}

	if len(allItems) == 0 {
		return nil, traces, nil
	}

	return allItems, traces, nil

}

func CartSimulation(ProductRetailerIDS []flows.ProductEntry, sellerID string, url string, postalCode string, params string) ([]string, []*httpx.Trace, error) {
	const batchSize = 300
	var traces []*httpx.Trace
	var availableProducts []string
	var products []string

	sellerID = strings.TrimLeft(sellerID, "#")

	urlSplit := strings.Split(url, "api")
	urlSimulation := urlSplit[0] + "api/checkout/pub/orderForms/simulation"
	deliveryChannel := ""
	if params != "" {
		if strings.Contains(params, "deliveryChannel=") {
			cleanParams := strings.TrimPrefix(params, "?")
			paramsValues := strings.Split(cleanParams, "&")
			for _, param := range paramsValues {
				if strings.HasPrefix(param, "deliveryChannel=") {
					deliveryChannel = strings.TrimPrefix(param, "deliveryChannel=")
					break
				}
			}
		}
		params, err := validateParams(params)
		if err != nil {
			return nil, traces, err
		}
		urlSimulation += params
	}

	fmt.Printf("\n\n=== PRODUTOS ANTES DA SIMULAÇÃO ===\n")
	allProductsBeforeSimulation := []string{}
	for _, p := range ProductRetailerIDS {
		fmt.Printf("Entrada '%s' com produtos: %v\n", p.Product, p.ProductRetailerIDs)
		allProductsBeforeSimulation = append(allProductsBeforeSimulation, p.ProductRetailerIDs...)
	}
	fmt.Printf("Total de produtos antes da simulação: %d\n", len(allProductsBeforeSimulation))
	fmt.Printf("Lista completa: %v\n", allProductsBeforeSimulation)

	for _, p := range ProductRetailerIDS {
		products = append(products, p.ProductRetailerIDs...)
	}

	for i := 0; i < len(products); i += batchSize {
		end := i + batchSize
		if end > len(products) {
			end = len(products)
		}
		batchProducts := products[i:end]

		searchSeller := SearchSeller{
			Items: []Item{},
		}
		if postalCode != "" {
			searchSeller.PostalCode = postalCode
			searchSeller.Country = "BRA"
		}

		for _, product := range batchProducts {
			searchSeller.Items = append(searchSeller.Items, Item{ID: product, Quantity: 1, Seller: sellerID})
		}

		batchAvailableProducts, trace, err := sendBatchRequest(searchSeller, urlSimulation, deliveryChannel)
		traces = append(traces, trace)
		if err != nil {
			return nil, traces, err
		}

		availableProducts = append(availableProducts, batchAvailableProducts...)
	}

	fmt.Printf("\n=== PRODUTOS APÓS A SIMULAÇÃO ===\n")
	fmt.Printf("Delivery Channel: %s\n", deliveryChannel)
	fmt.Printf("Total de produtos após simulação: %d\n", len(availableProducts))
	fmt.Printf("Lista após simulação: %v\n", availableProducts)

	// Mostrar quais produtos foram filtrados
	fmt.Printf("\n=== PRODUTOS FILTRADOS PELA SIMULAÇÃO ===\n")
	filteredProducts := []string{}
	for _, product := range allProductsBeforeSimulation {
		found := false
		for _, availableProduct := range availableProducts {
			if product == availableProduct {
				found = true
				break
			}
		}
		if !found {
			filteredProducts = append(filteredProducts, product)
		}
	}
	fmt.Printf("Total de produtos filtrados: %d\n", len(filteredProducts))
	fmt.Printf("Produtos filtrados: %v\n\n", filteredProducts)

	return availableProducts, traces, nil
}

func validateParams(params string) (string, error) {
	// Verify if params starts with '?
	if !strings.HasPrefix(params, "?") {
		params = "?" + params
	}
	// Verify if params is in the correct format
	if strings.Contains(params, "=") {
		// Check if params has multiple parameters
		pairs := strings.Split(params, "&")
		for _, pair := range pairs {
			// Verify each parameter has key=value format
			if !strings.Contains(pair, "=") {
				return "", errors.New("invalid parameter format - must be key=value")
			}
		}
	} else {
		return "", errors.New("invalid parameter format - must contain key=value pairs")
	}
	return params, nil
}

func sendBatchRequest(body SearchSeller, url string, deliveryChannel string) ([]string, *httpx.Trace, error) {
	client := &http.Client{}

	headers := map[string]string{
		"Accept": "application/json",
	}

	data, err := jsonx.Marshal(body)
	if err != nil {
		return nil, nil, err
	}

	req, err := httpx.NewRequest("POST", url, bytes.NewReader(data), headers)
	if err != nil {
		return nil, nil, err
	}

	trace, err := httpx.DoTrace(client, req, nil, nil, -1)
	if err != nil {
		return nil, trace, err
	}

	if trace.Response.StatusCode >= 400 {
		return nil, trace, fmt.Errorf("error when searching with seller: status code %d", trace.Response.StatusCode)
	}

	response := &SearchSeller{}
	err = json.Unmarshal(trace.ResponseBody, response)
	if err != nil {
		return nil, trace, err
	}

	availableProducts := []string{}

	itemIndexToItem := make(map[int]Item)
	for i, item := range response.Items {
		itemIndexToItem[i] = item
	}

	for _, logistics := range response.LogisticsInfo {
		item, ok := itemIndexToItem[logistics.ItemIndex]
		if !ok || item.Availability != "available" {
			continue
		}

		if deliveryChannel == "" {
			availableProducts = append(availableProducts, item.ID)
			continue
		}

		for _, channel := range logistics.DeliveryChannels {
			channelID := strings.ToLower(channel.ID)
			deliveryChannelNormalized := strings.ToLower(strings.ReplaceAll(deliveryChannel, " ", "-"))

			if channelID == deliveryChannelNormalized {
				availableProducts = append(availableProducts, item.ID)
				break
			}
		}
	}

	return availableProducts, trace, nil
}

// Filter represents the structure of the filter for the API request
type Filter struct {
	Or []OrCondition `json:"or"`
}

// OrCondition represents an OR condition
type OrCondition struct {
	And []AndCondition `json:"and"`
}

// AndCondition represents an AND condition
type AndCondition struct {
	RetailerID   map[string]string `json:"retailer_id,omitempty"`
	Availability map[string]string `json:"availability,omitempty"`
	Visibility   map[string]string `json:"visibility,omitempty"`
}

// createFilter creates the filter JSON based on the list of retailer IDs
func createFilter(productEntryList []string) (string, error) {
	var filter Filter

	for _, id := range productEntryList {
		andCondition := []AndCondition{
			{
				RetailerID: map[string]string{"i_contains": id},
			},
			{
				Availability: map[string]string{"i_contains": "in stock"},
			},
			{
				Visibility: map[string]string{"i_contains": "published"},
			},
		}
		filter.Or = append(filter.Or, OrCondition{And: andCondition})

	}

	filterJSON, err := json.Marshal(filter)
	if err != nil {
		return "", err
	}

	return string(filterJSON), nil
}

// Response represents the structure of the API response
type Response struct {
	Data []struct {
		RetailerID string `json:"retailer_id"`
	} `json:"data"`
}

func fetchProducts(url string) (*Response, *httpx.Trace, error) {
	client := &http.Client{}

	req, err := httpx.NewRequest("GET", url, nil, nil)
	if err != nil {
		return nil, nil, err
	}

	t, err := httpx.DoTrace(client, req, nil, nil, -1)
	t.Request.URL = truncateURL(t.Request.URL)
	if err != nil {
		return nil, t, err
	}

	if t.Response.StatusCode >= 400 {
		return nil, t, fmt.Errorf("error when searching in meta: status code %d", t.Response.StatusCode)
	}

	var response Response
	err = json.Unmarshal(t.ResponseBody, &response)
	if err != nil {
		return nil, t, err
	}

	return &response, t, err

}

func ProductsSearchMeta(productEntryList []flows.ProductEntry, catalog string, whatsappSystemUserToken string) ([]flows.ProductEntry, []*httpx.Trace, error) {
	const batchSize = 15
	validProductIds := []string{}
	traces := []*httpx.Trace{}
	allIds := []string{}
	for _, productEntry := range productEntryList {
		allIds = append(allIds, productEntry.ProductRetailerIDs...)
	}

	newProductEntryList := []flows.ProductEntry{}

	for i := 0; i < len(allIds); i += batchSize {
		end := i + batchSize
		if end > len(allIds) {
			end = len(allIds)
		}

		batchIds := allIds[i:end]
		filter, err := createFilter(batchIds)
		if err != nil {
			return nil, nil, err
		}

		params := url.Values{}
		params.Add("fields", "[\"category\",\"name\",\"retailer_id\",\"availability\"]")
		params.Add("summary", "true")
		params.Add("access_token", whatsappSystemUserToken)
		params.Add("filter", filter)

		url_ := fmt.Sprintf("https://graph.facebook.com/v14.0/%s/products?%s", catalog, params.Encode())

		response, trace, err := fetchProducts(url_)
		traces = append(traces, trace)
		if err != nil {
			return nil, traces, err
		}

		for _, id := range response.Data {
			validProductIds = append(validProductIds, id.RetailerID)
		}
	}

	for i, productEntry := range productEntryList {
		newProductEntryList = append(newProductEntryList, flows.ProductEntry{Product: productEntry.Product, ProductRetailerIDs: []string{}})
		for _, retailerId := range productEntry.ProductRetailerIDs {
			for _, id := range validProductIds {
				if retailerId == id {
					newProductEntryList[i].ProductRetailerIDs = append(newProductEntryList[i].ProductRetailerIDs, id)
					break
				}
			}
		}
	}

	return newProductEntryList, traces, nil
}

var languages = map[string]string{
	"eng": "You may also like:",
	"por": "Você também pode gostar:",
	"spa": "También te puede interesar:",
}

func truncateURL(u *url.URL) *url.URL {
	const maxLength = 2048
	if len(u.String()) > maxLength {
		excessLength := len(u.String()) - maxLength
		if excessLength < len(u.RawQuery) {
			u.RawQuery = u.RawQuery[:len(u.RawQuery)-excessLength]
		} else {
			u.RawQuery = ""
		}
	}
	return u
}<|MERGE_RESOLUTION|>--- conflicted
+++ resolved
@@ -267,10 +267,6 @@
 				for _, existingProductId := range existingProductsIds {
 					expectedID := existingProductId + sellerID
 					if productRetailerID == expectedID {
-<<<<<<< HEAD
-						fmt.Printf("✓ Produto %s encontrado na simulação\n", productRetailerID)
-=======
->>>>>>> 5a079e13
 						_, exists := productRetailerIDMap[productRetailerID]
 						if !exists {
 							if len(newEntry.ProductRetailerIDs) < qttProducts {
