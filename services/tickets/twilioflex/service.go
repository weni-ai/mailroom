--- conflicted
+++ resolved
@@ -197,11 +197,7 @@
 	return ticket, nil
 }
 
-<<<<<<< HEAD
 func (s *service) Forward(ticket *models.Ticket, msgUUID flows.MsgUUID, text string, attachments []utils.Attachment, metadata json.RawMessage, msgExternalID null.String, logHTTP flows.HTTPLogCallback) error {
-	identity := fmt.Sprint(ticket.ContactID())
-=======
-func (s *service) Forward(ticket *models.Ticket, msgUUID flows.MsgUUID, text string, attachments []utils.Attachment, metadata json.RawMessage, logHTTP flows.HTTPLogCallback) error {
 	identity := fmt.Sprintf("%d_%s", ticket.ContactID(), ticket.UUID())
 
 	// if is identity v2 handle this to maintain backwards compatibility
@@ -228,7 +224,6 @@
 			}
 		}
 	}
->>>>>>> d0d880aa
 
 	if len(attachments) > 0 {
 		mediaAttachements := []CreateMediaParams{}
