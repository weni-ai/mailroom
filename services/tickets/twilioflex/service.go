--- conflicted
+++ resolved
@@ -196,11 +196,7 @@
 	return ticket, nil
 }
 
-<<<<<<< HEAD
 func (s *service) Forward(ticket *models.Ticket, msgUUID flows.MsgUUID, text string, attachments []utils.Attachment, metadata json.RawMessage, logHTTP flows.HTTPLogCallback) error {
-	identity := fmt.Sprint(ticket.ContactID())
-=======
-func (s *service) Forward(ticket *models.Ticket, msgUUID flows.MsgUUID, text string, attachments []utils.Attachment, logHTTP flows.HTTPLogCallback) error {
 	identity := fmt.Sprintf("%d_%s", ticket.ContactID(), ticket.UUID())
 
 	// if is identity v2 handle this to maintain backwards compatibility
@@ -227,7 +223,6 @@
 			}
 		}
 	}
->>>>>>> c20bc425
 
 	// if is identity v2 handle this to maintain backwards compatibility
 	{
