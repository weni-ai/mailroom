--- conflicted
+++ resolved
@@ -78,13 +78,8 @@
 
 	switch request.EventType {
 	case "onMessageSent":
-<<<<<<< HEAD
 		if request.ClientIdentity != identity && request.From != identity { // prevent echo message
-			_, err = tickets.SendReply(ctx, rt, ticket, request.Body, []*tickets.File{})
-=======
-		if request.ClientIdentity != fmt.Sprint(ticket.ContactID()) && request.From != fmt.Sprint(ticket.ContactID()) { // prevent echo message
-			_, err = tickets.SendReply(ctx, rt, ticket, request.Body, []*tickets.File{}, nil)
->>>>>>> bbb5a480
+			_, err = tickets.SendReply(ctx, rt, ticket, request.Body, []*tickets.File{}, map[string]interface{}{})
 			if err != nil {
 				return err, http.StatusBadRequest, nil
 			}
