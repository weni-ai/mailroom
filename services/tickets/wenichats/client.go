package wenichats

import (
	"encoding/json"
	"fmt"
	"net/http"
	"net/url"
	"strings"
	"time"

	"github.com/nyaruka/gocommon/httpx"
	"github.com/nyaruka/gocommon/jsonx"
	"github.com/nyaruka/goflow/assets"
	"github.com/pkg/errors"
)

type baseClient struct {
	httpClient  *http.Client
	httpRetries *httpx.RetryConfig
	authToken   string
	baseURL     string
}

func newBaseClient(httpClient *http.Client, httpRetries *httpx.RetryConfig, baseURL, authToken string) baseClient {

	return baseClient{
		httpClient:  httpClient,
		httpRetries: httpRetries,
		authToken:   authToken,
		baseURL:     baseURL,
	}
}

type errorResponse struct {
	Detail string `json:"detail"`
}

func (c *baseClient) request(method, url string, params *url.Values, payload, response interface{}) (*httpx.Trace, error) {
	pjson, err := json.Marshal(payload)
	if err != nil {
		return nil, err
	}
	data := strings.NewReader(string(pjson))
	req, err := httpx.NewRequest(method, url, data, nil)
	if err != nil {
		return nil, err
	}
	req.Header.Add("Content-Type", "application/json")
	req.Header.Add("Authorization", "Bearer "+c.authToken)

	if params != nil {
		req.URL.RawQuery = params.Encode()
	}

	trace, err := httpx.DoTrace(c.httpClient, req, c.httpRetries, nil, -1)
	if err != nil {
		return trace, err
	}

	if trace.Response.StatusCode >= 400 {
		response := &errorResponse{}
		err := jsonx.Unmarshal(trace.ResponseBody, response)
		if err != nil {
			return trace, errors.Wrap(err, fmt.Sprintf("couldn't parse error response: %v", string(trace.ResponseBody)))
		}
		return trace, errors.New(response.Detail)
	}

	if response != nil {
		err = json.Unmarshal(trace.ResponseBody, response)
		return trace, errors.Wrap(err, "couldn't parse response body")
	}

	return trace, nil
}

func (c *baseClient) post(url string, payload, response interface{}) (*httpx.Trace, error) {
	return c.request("POST", url, nil, payload, response)
}

func (c *baseClient) get(url string, params *url.Values, response interface{}) (*httpx.Trace, error) {
	return c.request("GET", url, params, nil, response)
}

func (c *baseClient) patch(url string, params *url.Values, payload, response interface{}) (*httpx.Trace, error) {
	return c.request("PATCH", url, nil, payload, response)
}

type Client struct {
	baseClient
}

func NewClient(httpClient *http.Client, httpRetries *httpx.RetryConfig, baseURL, authToken string) *Client {
	return &Client{
		baseClient: newBaseClient(httpClient, httpRetries, baseURL, authToken),
	}
}

func (c *Client) CreateRoom(room *RoomRequest) (*RoomResponse, *httpx.Trace, error) {
	url := c.baseURL + "/rooms/"
	response := &RoomResponse{}
	trace, err := c.post(url, room, response)
	if err != nil {
		return nil, trace, err
	}
	return response, trace, nil
}

func (c *Client) UpdateRoom(roomUUID string, room *RoomRequest) (*RoomResponse, *httpx.Trace, error) {
	url := fmt.Sprintf("%s/rooms/%s/", c.baseURL, roomUUID)
	response := &RoomResponse{}
	trace, err := c.patch(url, nil, room, response)
	if err != nil {
		return nil, trace, err
	}
	return response, trace, nil
}

func (c *Client) CloseRoom(roomUUID string) (*RoomResponse, *httpx.Trace, error) {
	url := fmt.Sprintf("%s/rooms/%s/close/", c.baseURL, roomUUID)
	response := &RoomResponse{}
	trace, err := c.patch(url, nil, nil, response)
	if err != nil {
		return nil, trace, err
	}
	return response, trace, nil
}

func (c *Client) SendHistoryBatch(roomUUID string, history []HistoryMessage) (*httpx.Trace, error) {
	url := fmt.Sprintf("%s/rooms/%s/history", c.baseURL, roomUUID)
	return c.post(url, history, nil)
}

func (c *Client) CreateMessage(msg *MessageRequest) (*MessageResponse, *httpx.Trace, error) {
	url := fmt.Sprintf("%s/msgs/", c.baseURL)
	response := &MessageResponse{}
	trace, err := c.post(url, msg, response)
	if err != nil {
		return nil, trace, err
	}
	return response, trace, nil
}

func (c *Client) GetQueues(params *url.Values) (*QueuesResponse, *httpx.Trace, error) {
	url := fmt.Sprintf("%s/queues/", c.baseURL)
	response := &QueuesResponse{}
	trace, err := c.get(url, params, response)
	if err != nil {
		return nil, trace, err
	}
	return response, trace, nil
}

type ProjectInfo struct {
	ProjectUUID string `json:"uuid,omitempty"`
	ProjectName string `json:"name,omitempty"`
}

type RoomRequest struct {
	TicketUUID   string                 `json:"ticket_uuid,omitempty"`
	QueueUUID    string                 `json:"queue_uuid,omitempty"`
	UserEmail    string                 `json:"user_email,omitempty"`
	SectorUUID   string                 `json:"sector_uuid,omitempty"`
	Contact      *Contact               `json:"contact,omitempty"`
	CreatedOn    *time.Time             `json:"created_on,omitempty"`
	CustomFields map[string]interface{} `json:"custom_fields,omitempty"`
	CallbackURL  string                 `json:"callback_url,omitempty"`
	FlowUUID     assets.FlowUUID        `json:"flow_uuid,omitempty"`
	IsAnon       bool                   `json:"is_anon,omitempty"`
<<<<<<< HEAD
	ProjectInfo  *ProjectInfo           `json:"project_info,omitempty"`
=======
	History      []HistoryMessage       `json:"history,omitempty"`
>>>>>>> 26cf9399
}

type Contact struct {
	ExternalID   string                 `json:"external_id,omitempty"`
	Name         string                 `json:"name,omitempty"`
	Email        string                 `json:"email,omitempty"`
	Phone        string                 `json:"phone,omitempty"`
	CustomFields map[string]interface{} `json:"custom_fields,omitempty"`
	URN          string                 `json:"urn,omitempty"`
	Groups       []Group                `json:"groups,omitempty"`
}

type RoomResponse struct {
	UUID string `json:"uuid"`
	User struct {
		FirstName string `json:"first_name"`
		LastName  string `json:"last_name"`
		Email     string `json:"email"`
	} `json:"user"`
	Contact struct {
		ExternalID   string                 `json:"external_id"`
		Name         string                 `json:"name"`
		Email        string                 `json:"email"`
		Status       string                 `json:"status"`
		Phone        string                 `json:"phone"`
		CustomFields map[string]interface{} `json:"custom_fields"`
		CreatedOn    time.Time              `json:"created_on"`
	} `json:"contact"`
	Queue struct {
		UUID       string    `json:"uuid"`
		CreatedOn  time.Time `json:"created_on"`
		ModifiedOn time.Time `json:"modified_on"`
		Name       string    `json:"name"`
		Sector     string    `json:"sector"`
	} `json:"queue"`
	CreatedOn    time.Time              `json:"created_on"`
	ModifiedOn   time.Time              `json:"modified_on"`
	IsActive     bool                   `json:"is_active"`
	CustomFields map[string]interface{} `json:"custom_fields"`
	CallbackURL  string                 `json:"callback_url"`
}

type HistoryMessage struct {
	Text        string       `json:"text"`
	Direction   string       `json:"direction"`
	Attachments []Attachment `json:"attachments"`
	CreatedOn   time.Time    `json:"created_on"`
}

type MessageRequest struct {
	Room        string          `json:"room"`
	Text        string          `json:"text"`
	CreatedOn   time.Time       `json:"created_on"`
	Direction   string          `json:"direction"`
	Attachments []Attachment    `json:"attachments"`
	Metadata    json.RawMessage `json:"metadata,omitempty"`
}

type MessageResponse struct {
	UUID    string      `json:"uuid"`
	User    interface{} `json:"user"`
	Room    string      `json:"room"`
	Contact struct {
		UUID         string `json:"uuid"`
		Name         string `json:"name"`
		Email        string `json:"email"`
		Status       string `json:"status"`
		Phone        string `json:"phone"`
		CustomFields struct {
		} `json:"custom_fields"`
		CreatedOn time.Time `json:"created_on"`
	} `json:"contact"`
	Text      string       `json:"text"`
	Seen      bool         `json:"seen"`
	Media     []Attachment `json:"media"`
	CreatedOn string       `json:"created_on"`
}

type Attachment struct {
	ContentType string `json:"content_type"`
	URL         string `json:"url"`
}

type baseResponse struct {
	Count    int    `json:"count"`
	Next     string `json:"next"`
	Previous string `json:"previous"`
}

type QueuesResponse struct {
	baseResponse
	Results []Queue `json:"results"`
}

type Queue struct {
	UUID string `json:"uuid"`
	Name string `json:"name"`
}

type Group struct {
	UUID string `json:"uuid"`
	Name string `json:"name"`
}<|MERGE_RESOLUTION|>--- conflicted
+++ resolved
@@ -167,11 +167,8 @@
 	CallbackURL  string                 `json:"callback_url,omitempty"`
 	FlowUUID     assets.FlowUUID        `json:"flow_uuid,omitempty"`
 	IsAnon       bool                   `json:"is_anon,omitempty"`
-<<<<<<< HEAD
 	ProjectInfo  *ProjectInfo           `json:"project_info,omitempty"`
-=======
 	History      []HistoryMessage       `json:"history,omitempty"`
->>>>>>> 26cf9399
 }
 
 type Contact struct {
