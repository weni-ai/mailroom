--- conflicted
+++ resolved
@@ -12,10 +12,7 @@
 	"github.com/nyaruka/gocommon/httpx"
 	"github.com/nyaruka/gocommon/jsonx"
 	"github.com/nyaruka/goflow/assets"
-<<<<<<< HEAD
-=======
 	"github.com/nyaruka/mailroom/runtime"
->>>>>>> 5a079e13
 	"github.com/nyaruka/null"
 	"github.com/pkg/errors"
 	"github.com/sirupsen/logrus"
@@ -197,13 +194,8 @@
 	CallbackURL  string                 `json:"callback_url,omitempty"`
 	FlowUUID     assets.FlowUUID        `json:"flow_uuid,omitempty"`
 	IsAnon       bool                   `json:"is_anon,omitempty"`
-<<<<<<< HEAD
-	ProjectInfo  *ProjectInfo           `json:"project_info,omitempty"`
-	History      []HistoryMessage       `json:"history,omitempty"`
-=======
 	History      []HistoryMessage       `json:"history,omitempty"`
 	ProjectInfo  *ProjectInfo           `json:"project_info,omitempty"`
->>>>>>> 5a079e13
 }
 
 type Contact struct {
