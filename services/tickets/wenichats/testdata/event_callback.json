[
  {
    "label": "error response if no such ticketer",
    "method": "POST",
    "path": "/mr/tickets/types/wenichats/event_callback/XYZ/XYZ",
    "body": {
      "type": "msg.create",
      "content": {
        "text": "we can help"
      }
    },
    "status": 404,
    "response": {
      "error": "not found: /mr/tickets/types/wenichats/event_callback/XYZ/XYZ"
    }
  },
  {
    "label": "error response if no such ticket",
    "method": "POST",
    "path": "/mr/tickets/types/wenichats/event_callback/3908cb99-087d-456e-93f4-66a1e04f3105/564fee60-7e84-4a9e-ade3-4fce01af19a2",
    "body": {
      "type": "msg.create",
      "content": {
        "text": "we can help"
      }
    },
    "status": 404,
    "response": {
      "error": "no such ticket 564fee60-7e84-4a9e-ade3-4fce01af19a2"
    }
  },
  {
    "label": "error response if invalid event type",
    "method": "POST",
    "path": "/mr/tickets/types/wenichats/event_callback/006d224e-107f-4e18-afb2-f41fe302abdc/$cathy_ticket_uuid$",
    "body": {
      "type": "other",
      "content": {
        "text": "we can help"
      }
    },
    "status": 400,
    "response": {
      "error": "invalid event type"
    },
    "http_mocks": {
      "https://auth.weni.ai/oauth/token": [
        {
          "status": 200,
          "body": "{\"access_token\":\"test_token\",\"token_type\":\"Bearer\",\"expires_in\":3600}",
          "repeat": true
        }
      ]
    }
  },
  {
    "label": "create message if everything is correct",
    "method": "POST",
    "path": "/mr/tickets/types/wenichats/event_callback/006d224e-107f-4e18-afb2-f41fe302abdc/$cathy_ticket_uuid$",
    "body": {
      "type": "msg.create",
      "content": {
        "text": "1234"
      }
    },
    "status": 200,
    "response": {
      "status": "handled"
    },
    "http_mocks": {
      "https://auth.weni.ai/oauth/token": [
        {
          "status": 200,
          "body": "{\"access_token\":\"test_token\",\"token_type\":\"Bearer\",\"expires_in\":3600}",
          "repeat": true
        }
      ]
    },
    "db_assertions": [
      {
        "query": "select count(*) from msgs_msg where direction = 'O'",
        "count": 1
      },
      {
        "query": "select count(*) from tickets_ticket where status = 'O'",
        "count": 1
      }
    ]
  },
  {
    "label": "create message with extraMetadata chats_msg_uuid",
    "method": "POST",
    "path": "/mr/tickets/types/wenichats/event_callback/006d224e-107f-4e18-afb2-f41fe302abdc/$cathy_ticket_uuid$",
    "body": {
      "type": "msg.create",
      "content": {
        "uuid": "ba84ab60-8b18-4054-8a97-22edc5fb1d2f",
        "text": "1234"
      }
    },
    "status": 200,
    "response": {
      "status": "handled"
    },
<<<<<<< HEAD
=======
    "http_mocks": {
      "https://auth.weni.ai/oauth/token": [
        {
          "status": 200,
          "body": "{\"access_token\":\"test_token\",\"token_type\":\"Bearer\",\"expires_in\":3600}",
          "repeat": true
        }
      ]
    },
>>>>>>> 5a079e13
    "db_assertions": [
      {
        "query": "select count(*) from msgs_msg where metadata ilike '%ba84ab60-8b18-4054-8a97-22edc5fb1d2f%'",
        "count": 1
      },
      {
        "query": "select count(*) from tickets_ticket where status = 'O'",
        "count": 1
      }
    ]
  },
  {
    "label": "create message with attachments if everything is correct",
    "method": "POST",
    "path": "/mr/tickets/types/wenichats/event_callback/006d224e-107f-4e18-afb2-f41fe302abdc/$cathy_ticket_uuid$",
    "body": {
      "type": "msg.create",
      "content": {
        "text": "1234",
        "media": [
          {
            "type": "image/jpg",
            "url": "https://link.to/image.jpg"
          }
        ]
      }
    },
    "http_mocks": {
      "https://auth.weni.ai/oauth/token": [
        {
          "status": 200,
          "body": "{\"access_token\":\"test_token\",\"token_type\":\"Bearer\",\"expires_in\":3600}",
          "repeat": true
        }
      ],
      "https://link.to/image.jpg": [
        {
          "status": 200,
          "body": "IMAGE"
        }
      ]
    },
    "status": 200,
    "response": {
      "status": "handled"
    },
    "db_assertions": [
      {
        "query": "select count(*) from msgs_msg where direction = 'O' and attachments = '{text/plain:https:///_test_media_storage/media/1/8720/f157/8720f157-ca1c-432f-9c0b-2014ddc77094.jpg}'",
        "count": 1
      }
    ]
  },
  {
    "label": "close room if everything is correct",
    "method": "POST",
    "path": "/mr/tickets/types/wenichats/event_callback/006d224e-107f-4e18-afb2-f41fe302abdc/$cathy_ticket_uuid$",
    "body": {
      "type": "room.update"
    },
    "http_mocks": {
      "https://auth.weni.ai/oauth/token": [
        {
          "status": 200,
          "body": "{\"access_token\":\"test_token\",\"token_type\":\"Bearer\",\"expires_in\":3600}",
          "repeat": true
        }
      ]
    },
    "status": 200,
    "response": {
      "status": "handled"
    },
    "db_assertions": [
      {
        "query": "select count(*) from tickets_ticket where status = 'C'",
        "count": 1
      }
    ]
  }
]<|MERGE_RESOLUTION|>--- conflicted
+++ resolved
@@ -102,8 +102,6 @@
     "response": {
       "status": "handled"
     },
-<<<<<<< HEAD
-=======
     "http_mocks": {
       "https://auth.weni.ai/oauth/token": [
         {
@@ -113,7 +111,6 @@
         }
       ]
     },
->>>>>>> 5a079e13
     "db_assertions": [
       {
         "query": "select count(*) from msgs_msg where metadata ilike '%ba84ab60-8b18-4054-8a97-22edc5fb1d2f%'",
