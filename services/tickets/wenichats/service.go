--- conflicted
+++ resolved
@@ -148,7 +148,6 @@
 		}
 	}
 
-<<<<<<< HEAD
 	cx, cancel := context.WithTimeout(context.Background(), 15*time.Second)
 	defer cancel()
 	ticketer, err := models.LookupTicketerByUUID(cx, db, s.ticketer.UUID())
@@ -165,17 +164,6 @@
 		}
 	}
 
-	newRoom, trace, err := s.restClient.CreateRoom(roomData)
-	if trace != nil {
-		logHTTP(flows.NewHTTPLog(trace, flows.HTTPStatusFromCode, s.redactor))
-	}
-	if err != nil {
-		logrus.Error(errors.Wrap(err, fmt.Sprintf("failed to create wenichats room for: %+v", roomData)))
-		return nil, errors.Wrap(err, "failed to create wenichats room")
-	}
-
-=======
->>>>>>> 26cf9399
 	callbackURL := fmt.Sprintf(
 		"https://%s/mr/tickets/types/wenichats/event_callback/%s/%s",
 		s.rtConfig.Domain,
@@ -188,23 +176,9 @@
 
 	var after time.Time
 	if historyAfter != "" {
-<<<<<<< HEAD
-		// get msgs for history based on history_after param inside ticket body
-		after, err = parseDateTime(historyAfter)
-		if err != nil {
-			_, _, err = s.restClient.CloseRoom(newRoom.UUID)
-			if err != nil {
-				closeErr := errors.Wrap(err, "error closing wenichats room after failing to parse history messages")
-				logrus.Error(closeErr)
-				return nil, closeErr
-			}
-			logrus.Error(errors.Wrap(err, fmt.Sprintf("Error open ticket for: %+v", newRoom)))
-			return nil, errors.Wrap(err, "failed to parse historyAfter to time.Time")
-=======
 		after, err = parseTime(historyAfter)
 		if err != nil {
 			return nil, err
->>>>>>> 26cf9399
 		}
 	} else {
 		// get messages for history, based on first session run start time
@@ -215,12 +189,8 @@
 			after = time.Now().Add(startMargin)
 		}
 	}
-<<<<<<< HEAD
+
 	cx, cancel = context.WithTimeout(context.Background(), 15*time.Second)
-=======
-
-	cx, cancel := context.WithTimeout(context.Background(), 15*time.Second)
->>>>>>> 26cf9399
 	defer cancel()
 
 	msgs, selectErr := models.SelectContactMessages(cx, db, int(contact.ID()), after)
@@ -335,22 +305,6 @@
 	return errors.New("wenichats ticket type doesn't support reopening")
 }
 
-<<<<<<< HEAD
-func parseDateTime(dateString string) (time.Time, error) {
-	layouts := []string{
-		"2006-01-02 15:04:05",
-		"2006-01-02T15:04:05Z",
-		"2006-01-02 15:04:05-07:00",
-	}
-
-	for _, layout := range layouts {
-		if parsedTime, err := time.Parse(layout, dateString); err == nil {
-			return parsedTime, nil
-		}
-	}
-
-	return time.Time{}, fmt.Errorf("invalid date time format")
-=======
 func parseTime(historyAfter string) (time.Time, error) {
 	formats := []string{
 		"2006-01-02 15:04:05",
@@ -381,5 +335,4 @@
 		Direction:   direction,
 	}
 	return m
->>>>>>> 26cf9399
 }