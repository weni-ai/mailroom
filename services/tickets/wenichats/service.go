package wenichats

import (
	"context"
	"encoding/json"
	"fmt"
	"net/http"
	"net/url"
	"strconv"
	"strings"
	"sync"
	"time"

	"github.com/buger/jsonparser"
	"github.com/gomodule/redigo/redis"
	"github.com/jmoiron/sqlx"
	"github.com/pkg/errors"
	"github.com/sirupsen/logrus"

	"github.com/nyaruka/gocommon/dates"
	"github.com/nyaruka/gocommon/httpx"
	"github.com/nyaruka/gocommon/jsonx"
	"github.com/nyaruka/goflow/envs"
	"github.com/nyaruka/goflow/flows"
	"github.com/nyaruka/goflow/utils"
	"github.com/nyaruka/mailroom/core/models"
	"github.com/nyaruka/mailroom/runtime"
	"github.com/nyaruka/null"
)

const (
	typeWenichats            = "wenichats"
	configurationProjectAuth = "project_auth"
	configurationSectorUUID  = "sector_uuid"
)

var db *sqlx.DB
var lock = &sync.Mutex{}

func initDB(dbURL string) error {
	if db == nil {
		lock.Lock()
		defer lock.Unlock()
		newDB, err := sqlx.Open("postgres", dbURL)
		if err != nil {
			return errors.Wrapf(err, "unable to open database connection")
		}
		SetDB(newDB)
	}
	return nil
}

func SetDB(newDB *sqlx.DB) {
	db = newDB
}

var redisPool *redis.Pool
var redisLock = &sync.Mutex{}

func initRedis(redisUrl string) error {
	redisURL, _ := url.Parse(redisUrl)
	if redisPool == nil {
		redisLock.Lock()
		defer redisLock.Unlock()

		newPool := &redis.Pool{
			MaxIdle:     3,
			IdleTimeout: 240 * time.Second,
			Dial: func() (redis.Conn, error) {
				conn, err := redis.Dial("tcp", redisURL.Host)
				if err != nil {
					return nil, err
				}

				// send auth if required
				if redisURL.User != nil {
					pass, authRequired := redisURL.User.Password()
					if authRequired {
						if _, err := conn.Do("AUTH", pass); err != nil {
							conn.Close()
							return nil, err
						}
					}
				}

				// switch to the right DB
				_, err = conn.Do("SELECT", strings.TrimLeft(redisURL.Path, "/"))
				return conn, err
			},
		}

		// Test the connection
		conn := newPool.Get()
		defer conn.Close()

		_, err := conn.Do("PING")
		if err != nil {
			return errors.Wrap(err, "unable to connect to redis")
		}

		SetRedis(newPool)
	}
	return nil
}

func SetRedis(pool *redis.Pool) {
	redisPool = pool
}

func init() {
	models.RegisterTicketService(typeWenichats, NewService)
}

type service struct {
	rtConfig   *runtime.Config
	restClient *Client
	ticketer   *flows.Ticketer
	redactor   utils.Redactor
	sectorUUID string
}

func NewService(rtCfg *runtime.Config, httpClient *http.Client, httpRetries *httpx.RetryConfig, ticketer *flows.Ticketer, config map[string]string) (models.TicketService, error) {
	sectorUUID := config[configurationSectorUUID]
	baseURL := rtCfg.WenichatsServiceURL
	if sectorUUID == "" {
		return nil, errors.New("missing project_auth or sector_uuid")
	}

	if err := initDB(rtCfg.DB); err != nil {
		return nil, err
	}

	if err := initRedis(rtCfg.Redis); err != nil {
		return nil, err
	}

	token, expiry, err := GetToken(httpClient, redisPool, rtCfg)
	if err != nil {
		return nil, errors.Wrap(err, "failed to get auth token")
	}

	client := NewClient(httpClient, httpRetries, baseURL, token, expiry, rtCfg, redisPool)

	return &service{
		rtConfig:   rtCfg,
		restClient: client,
		ticketer:   ticketer,
		redactor:   utils.NewRedactor(flows.RedactionMask, token),
		sectorUUID: sectorUUID,
	}, nil
}

func (s *service) Open(session flows.Session, topic *flows.Topic, body string, assignee *flows.User, logHTTP flows.HTTPLogCallback) (*flows.Ticket, error) {
	ticket := flows.OpenTicket(s.ticketer, topic, body, assignee)
	contact := session.Contact()
	roomData := &RoomRequest{Contact: &Contact{}, CustomFields: map[string]interface{}{}}

	if assignee != nil {
		roomData.UserEmail = assignee.Email()
	}

	var groups []Group
	for _, group := range contact.Groups().All() {
		g := Group{UUID: string(group.UUID()), Name: group.Name()}
		groups = append(groups, g)
	}
	roomData.Contact.ExternalID = string(contact.UUID())

	// check if the organization has restrictions in RedactionPolicy
	rp := session.Environment().RedactionPolicy()
	if rp == envs.RedactionPolicyURNs {
		roomData.Contact.Name = strconv.Itoa(int(contact.ID()))
		roomData.IsAnon = true
	} else {
		roomData.Contact.Name = contact.Name()
		roomData.IsAnon = false
	}
	roomData.SectorUUID = s.sectorUUID
	roomData.QueueUUID = string(topic.QueueUUID())
	roomData.TicketUUID = string(ticket.UUID())
	preferredURN := session.Contact().PreferredURN()
	if preferredURN != nil {
		roomData.Contact.URN = preferredURN.URN().String()
	} else {
		urns := session.Contact().URNs()
		if len(urns) == 0 {
			return nil, errors.New("failed to open ticket, no urn found for contact")
		}
		roomData.Contact.URN = urns[0].String()
	}
	if len(session.Runs()) > 0 && session.Runs()[0].Flow() != nil {
		roomData.FlowUUID = session.Runs()[0].Flow().UUID()
	}
	roomData.Contact.Groups = groups

	// if body is not configured with custom fields properly, send all fields from contact
	extra := &struct {
		CustomFields map[string]interface{} `json:"custom_fields,omitempty"`
	}{}
	err := jsonx.Unmarshal([]byte(body), extra)
	if err == nil && len(extra.CustomFields) > 0 {
		roomData.CustomFields = extra.CustomFields
	} else {
		for k, v := range contact.Fields() {
			if v != nil {
				roomData.CustomFields[k] = v.Text.Render()
			}
		}
	}
<<<<<<< HEAD

	cx, cancel := context.WithTimeout(context.Background(), 15*time.Second)
	defer cancel()
	ticketer, err := models.LookupTicketerByUUID(cx, db, s.ticketer.UUID())

	if err != nil {
		logrus.Error(errors.Wrap(err, fmt.Sprintf("failed to lookup ticketer: %s", s.ticketer.UUID())))
		return nil, errors.Wrap(err, "failed to lookup ticketer")
	}

	if ticketer != nil && ticketer.Config("project_uuid") != "" && ticketer.Config("project_name_origin") != "" {
		roomData.ProjectInfo = &ProjectInfo{
			ProjectUUID: ticketer.Config("project_uuid"),
			ProjectName: ticketer.Config("project_name_origin"),
		}
	}

=======
>>>>>>> 5a079e13
	callbackURL := fmt.Sprintf(
		"https://%s/mr/tickets/types/wenichats/event_callback/%s/%s",
		s.rtConfig.Domain,
		s.ticketer.UUID(),
		ticket.UUID(),
	)
	roomData.CallbackURL = callbackURL

	historyAfter, _ := jsonparser.GetString([]byte(body), "history_after")

	var after time.Time
	if historyAfter != "" {
		after, err = parseTime(historyAfter)
		if err != nil {
			return nil, err
		}
	} else if len(session.Runs()) > 0 {
		// get messages for history, based on first session run start time
		startMargin := -time.Second * 1
		after = session.Runs()[0].CreatedOn().Add(startMargin)
	}

<<<<<<< HEAD
	cx, cancel = context.WithTimeout(context.Background(), 15*time.Second)
=======
	cx, cancel := context.WithTimeout(context.Background(), 15*time.Second)
>>>>>>> 5a079e13
	defer cancel()

	msgs, selectErr := models.SelectContactMessages(cx, db, int(contact.ID()), after)
	if selectErr != nil {
		return nil, errors.Wrap(selectErr, "failed to get history messages")
	}

	batchSize := 50
	batches := make([][]HistoryMessage, 0)

	currentBatch := make([]HistoryMessage, 0)
<<<<<<< HEAD

=======
>>>>>>> 5a079e13
	for i := 0; i < len(msgs); i++ {
		m := historyMsgFromMsg(msgs[i])
		currentBatch = append(currentBatch, m)

		if len(currentBatch) == batchSize {
			batches = append(batches, currentBatch)
			currentBatch = make([]HistoryMessage, 0)
		}
	}

	// add the last batch if it's not empty
	if len(currentBatch) > 0 {
		batches = append(batches, currentBatch)
	}

	var historyMsg []HistoryMessage
	if len(batches) == 0 {
		historyMsg = currentBatch
	} else {
		historyMsg = batches[0]
	}
	roomData.History = historyMsg

<<<<<<< HEAD
=======
	cx, cancel = context.WithTimeout(context.Background(), 15*time.Second)
	defer cancel()
	ticketer, err := models.LookupTicketerByUUID(cx, db, s.ticketer.UUID())

	if err != nil {
		logrus.Error(errors.Wrap(err, fmt.Sprintf("failed to lookup ticketer: %s", s.ticketer.UUID())))
		return nil, errors.Wrap(err, "failed to lookup ticketer")
	}

	if ticketer != nil && ticketer.Config("project_uuid") != "" && ticketer.Config("project_name_origin") != "" {
		roomData.ProjectInfo = &ProjectInfo{
			ProjectUUID: ticketer.Config("project_uuid"),
			ProjectName: ticketer.Config("project_name_origin"),
		}
	}
>>>>>>> 5a079e13
	newRoom, trace, err := s.restClient.CreateRoom(roomData)
	if trace != nil {
		logHTTP(flows.NewHTTPLog(trace, flows.HTTPStatusFromCode, s.redactor))
	}
	if err != nil {
		logrus.Error(errors.Wrap(err, fmt.Sprintf("failed to create wenichats room for: %+v", roomData)))
		return nil, errors.Wrap(err, "failed to create wenichats room")
	}

	for i, batch := range batches {
		if i == 0 { // to skip the first batch
			continue
		}
		trace, err := s.restClient.SendHistoryBatch(newRoom.UUID, batch)
		if trace != nil {
			logHTTP(flows.NewHTTPLog(trace, flows.HTTPStatusFromCode, s.redactor))
		}
		if err != nil {
			logrus.Error(errors.Wrap(err, "failed to send history batch"))
		}
	}

	ticket.SetExternalID(newRoom.UUID)
	return ticket, nil
}

func parseMsgAttachments(atts []utils.Attachment) []Attachment {
	msgAtts := []Attachment{}
	for _, att := range atts {
		newAtt := Attachment{
			ContentType: att.ContentType(),
			URL:         att.URL(),
		}
		msgAtts = append(msgAtts, newAtt)
	}
	return msgAtts
}

func (s *service) Forward(ticket *models.Ticket, msgUUID flows.MsgUUID, text string, attachments []utils.Attachment, metadata json.RawMessage, msgExternalID null.String, logHTTP flows.HTTPLogCallback) error {
	roomUUID := string(ticket.ExternalID())

	msg := &MessageRequest{
		Room:        roomUUID,
		Attachments: []Attachment{},
		Direction:   "incoming",
		CreatedOn:   dates.Now(),
		Metadata:    metadata,
<<<<<<< HEAD
		ExternalID:  msgExternalID,
=======
	}

	if msgExternalID != null.NullString {
		msg.ExternalID = msgExternalID
>>>>>>> 5a079e13
	}

	if len(attachments) != 0 {
		for _, attachment := range attachments {
			msg.Attachments = append(msg.Attachments, Attachment{ContentType: attachment.ContentType(), URL: attachment.URL()})
		}
	}

	if strings.TrimSpace(text) != "" {
		msg.Text = text
	}

	_, trace, err := s.restClient.CreateMessage(msg)
	if trace != nil {
		logHTTP(flows.NewHTTPLog(trace, flows.HTTPStatusFromCode, s.redactor))
	}
	if err != nil {
		return errors.Wrap(err, "error send message to wenichats")
	}

	return nil
}

func (s *service) Close(tickets []*models.Ticket, logHTTP flows.HTTPLogCallback) error {
	for _, t := range tickets {
		_, trace, _ := s.restClient.CloseRoom(string(t.ExternalID()))
		if trace != nil {
			logHTTP(flows.NewHTTPLog(trace, flows.HTTPStatusFromCode, s.redactor))
		}
	}
	return nil
}

func (s *service) Reopen(ticket []*models.Ticket, logHTTP flows.HTTPLogCallback) error {
	return errors.New("wenichats ticket type doesn't support reopening")
}

func parseTime(historyAfter string) (time.Time, error) {
	formats := []string{
		"2006-01-02 15:04:05",
		"2006-01-02T15:04:05Z",
	}

	for _, format := range formats {
		t, err := time.Parse(format, historyAfter)
		if err == nil {
			return t, nil
		}
	}

	return time.Time{}, fmt.Errorf("failed to parse history_after: %q, expected formats: %v", historyAfter, formats)
}

func historyMsgFromMsg(msg *models.Msg) HistoryMessage {
	var direction string
	if msg.Direction() == "I" {
		direction = "incoming"
	} else {
		direction = "outgoing"
	}
	m := HistoryMessage{
		Text:        msg.Text(),
		CreatedOn:   msg.CreatedOn(),
		Attachments: parseMsgAttachments(msg.Attachments()),
		Direction:   direction,
	}
	return m
}<|MERGE_RESOLUTION|>--- conflicted
+++ resolved
@@ -207,7 +207,6 @@
 			}
 		}
 	}
-<<<<<<< HEAD
 
 	cx, cancel := context.WithTimeout(context.Background(), 15*time.Second)
 	defer cancel()
@@ -225,8 +224,6 @@
 		}
 	}
 
-=======
->>>>>>> 5a079e13
 	callbackURL := fmt.Sprintf(
 		"https://%s/mr/tickets/types/wenichats/event_callback/%s/%s",
 		s.rtConfig.Domain,
@@ -246,14 +243,14 @@
 	} else if len(session.Runs()) > 0 {
 		// get messages for history, based on first session run start time
 		startMargin := -time.Second * 1
-		after = session.Runs()[0].CreatedOn().Add(startMargin)
-	}
-
-<<<<<<< HEAD
+		if len(session.Runs()) > 0 {
+			after = session.Runs()[0].CreatedOn().Add(startMargin)
+		} else {
+			after = time.Now().Add(startMargin)
+		}
+	}
+
 	cx, cancel = context.WithTimeout(context.Background(), 15*time.Second)
-=======
-	cx, cancel := context.WithTimeout(context.Background(), 15*time.Second)
->>>>>>> 5a079e13
 	defer cancel()
 
 	msgs, selectErr := models.SelectContactMessages(cx, db, int(contact.ID()), after)
@@ -265,10 +262,6 @@
 	batches := make([][]HistoryMessage, 0)
 
 	currentBatch := make([]HistoryMessage, 0)
-<<<<<<< HEAD
-
-=======
->>>>>>> 5a079e13
 	for i := 0; i < len(msgs); i++ {
 		m := historyMsgFromMsg(msgs[i])
 		currentBatch = append(currentBatch, m)
@@ -292,11 +285,9 @@
 	}
 	roomData.History = historyMsg
 
-<<<<<<< HEAD
-=======
 	cx, cancel = context.WithTimeout(context.Background(), 15*time.Second)
 	defer cancel()
-	ticketer, err := models.LookupTicketerByUUID(cx, db, s.ticketer.UUID())
+	ticketer, err = models.LookupTicketerByUUID(cx, db, s.ticketer.UUID())
 
 	if err != nil {
 		logrus.Error(errors.Wrap(err, fmt.Sprintf("failed to lookup ticketer: %s", s.ticketer.UUID())))
@@ -309,7 +300,6 @@
 			ProjectName: ticketer.Config("project_name_origin"),
 		}
 	}
->>>>>>> 5a079e13
 	newRoom, trace, err := s.restClient.CreateRoom(roomData)
 	if trace != nil {
 		logHTTP(flows.NewHTTPLog(trace, flows.HTTPStatusFromCode, s.redactor))
@@ -357,14 +347,10 @@
 		Direction:   "incoming",
 		CreatedOn:   dates.Now(),
 		Metadata:    metadata,
-<<<<<<< HEAD
-		ExternalID:  msgExternalID,
-=======
 	}
 
 	if msgExternalID != null.NullString {
 		msg.ExternalID = msgExternalID
->>>>>>> 5a079e13
 	}
 
 	if len(attachments) != 0 {
@@ -406,6 +392,7 @@
 	formats := []string{
 		"2006-01-02 15:04:05",
 		"2006-01-02T15:04:05Z",
+		"2006-01-02 15:04:05-07:00",
 	}
 
 	for _, format := range formats {
