--- conflicted
+++ resolved
@@ -159,32 +159,14 @@
 
 	var after time.Time
 	if historyAfter != "" {
-<<<<<<< HEAD
 		after, err = parseTime(historyAfter)
 		if err != nil {
 			return nil, err
-=======
-		// get msgs for history based on history_after param inside ticket body
-		after, err = parseDateTime(historyAfter)
-		if err != nil {
-			_, _, err = s.restClient.CloseRoom(newRoom.UUID)
-			if err != nil {
-				closeErr := errors.Wrap(err, "error closing wenichats room after failing to parse history messages")
-				logrus.Error(closeErr)
-				return nil, closeErr
-			}
-			logrus.Error(errors.Wrap(err, fmt.Sprintf("Error open ticket for: %+v", newRoom)))
-			return nil, errors.Wrap(err, "failed to parse historyAfter to time.Time")
->>>>>>> 1c6517dc
 		}
 	} else {
 		// get messages for history, based on first session run start time
 		startMargin := -time.Second * 1
-		if len(session.Runs()) > 0 {
-			after = session.Runs()[0].CreatedOn().Add(startMargin)
-		} else {
-			after = time.Now().Add(startMargin)
-		}
+		after = session.Runs()[0].CreatedOn().Add(startMargin)
 	}
 
 	cx, cancel := context.WithTimeout(context.Background(), 15*time.Second)
@@ -306,7 +288,6 @@
 	return errors.New("wenichats ticket type doesn't support reopening")
 }
 
-<<<<<<< HEAD
 func parseTime(historyAfter string) (time.Time, error) {
 	formats := []string{
 		"2006-01-02 15:04:05",
@@ -337,20 +318,4 @@
 		Direction:   direction,
 	}
 	return m
-=======
-func parseDateTime(dateString string) (time.Time, error) {
-	layouts := []string{
-		"2006-01-02 15:04:05",
-		"2006-01-02T15:04:05Z",
-		"2006-01-02 15:04:05-07:00",
-	}
-
-	for _, layout := range layouts {
-		if parsedTime, err := time.Parse(layout, dateString); err == nil {
-			return parsedTime, nil
-		}
-	}
-
-	return time.Time{}, fmt.Errorf("invalid date time format")
->>>>>>> 1c6517dc
 }