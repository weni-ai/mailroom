package wenichats

import (
	"context"
	"fmt"
	"net/http"
	"strconv"
	"strings"
	"sync"
	"time"

	"github.com/buger/jsonparser"
	"github.com/jmoiron/sqlx"
	"github.com/pkg/errors"
	"github.com/sirupsen/logrus"

	"github.com/nyaruka/gocommon/dates"
	"github.com/nyaruka/gocommon/httpx"
	"github.com/nyaruka/gocommon/jsonx"
	"github.com/nyaruka/goflow/envs"
	"github.com/nyaruka/goflow/flows"
	"github.com/nyaruka/goflow/utils"
	"github.com/nyaruka/mailroom/core/models"
	"github.com/nyaruka/mailroom/runtime"
)

const (
	typeWenichats            = "wenichats"
	configurationProjectAuth = "project_auth"
	configurationSectorUUID  = "sector_uuid"
)

var db *sqlx.DB
var lock = &sync.Mutex{}

func initDB(dbURL string) error {
	if db == nil {
		lock.Lock()
		defer lock.Unlock()
		newDB, err := sqlx.Open("postgres", dbURL)
		if err != nil {
			return errors.Wrapf(err, "unable to open database connection")
		}
		SetDB(newDB)
	}
	return nil
}

func SetDB(newDB *sqlx.DB) {
	db = newDB
}

func init() {
	models.RegisterTicketService(typeWenichats, NewService)
}

type service struct {
	rtConfig   *runtime.Config
	restClient *Client
	ticketer   *flows.Ticketer
	redactor   utils.Redactor
	sectorUUID string
}

func NewService(rtCfg *runtime.Config, httpClient *http.Client, httpRetries *httpx.RetryConfig, ticketer *flows.Ticketer, config map[string]string) (models.TicketService, error) {
	authToken := config[configurationProjectAuth]
	sectorUUID := config[configurationSectorUUID]
	baseURL := rtCfg.WenichatsServiceURL
	if authToken != "" && sectorUUID != "" {

		if err := initDB(rtCfg.DB); err != nil {
			return nil, err
		}

		return &service{
			rtConfig:   rtCfg,
			restClient: NewClient(httpClient, httpRetries, baseURL, authToken),
			ticketer:   ticketer,
			redactor:   utils.NewRedactor(flows.RedactionMask, authToken),
			sectorUUID: sectorUUID,
		}, nil
	}

	return nil, errors.New("missing project_auth or sector_uuid")
}

func (s *service) Open(session flows.Session, topic *flows.Topic, body string, assignee *flows.User, logHTTP flows.HTTPLogCallback) (*flows.Ticket, error) {
	ticket := flows.OpenTicket(s.ticketer, topic, body, assignee)
	contact := session.Contact()

	roomData := &RoomRequest{Contact: &Contact{}, CustomFields: map[string]interface{}{}}

	if assignee != nil {
		roomData.UserEmail = assignee.Email()
	}

	var groups []Group
	for _, group := range contact.Groups().All() {
		g := Group{UUID: string(group.UUID()), Name: group.Name()}
		groups = append(groups, g)
	}

	roomData.Contact.ExternalID = string(contact.UUID())

	// check if the organization has restrictions in RedactionPolicy
	rp := session.Environment().RedactionPolicy()
	if rp == envs.RedactionPolicyURNs {
		roomData.Contact.Name = strconv.Itoa(int(contact.ID()))
		roomData.IsAnon = true
	} else {
		roomData.Contact.Name = contact.Name()
		roomData.IsAnon = false
	}

	roomData.SectorUUID = s.sectorUUID
	roomData.QueueUUID = string(topic.QueueUUID())
	roomData.TicketUUID = string(ticket.UUID())
	preferredURN := session.Contact().PreferredURN()
	if preferredURN != nil {
		roomData.Contact.URN = preferredURN.URN().String()
	} else {
		urns := session.Contact().URNs()
		if len(urns) == 0 {
			return nil, errors.New("failed to open ticket, no urn found for contact")
		}
		roomData.Contact.URN = urns[0].String()
	}

	if len(session.Runs()) > 0 && session.Runs()[0].Flow() != nil {
		roomData.FlowUUID = session.Runs()[0].Flow().UUID()
	}

	roomData.Contact.Groups = groups

	// if body is not configured with custom fields properly, send all fields from contact
	extra := &struct {
		CustomFields map[string]interface{} `json:"custom_fields,omitempty"`
	}{}
	err := jsonx.Unmarshal([]byte(body), extra)
	if err == nil && len(extra.CustomFields) > 0 {
		roomData.CustomFields = extra.CustomFields
	} else {
		for k, v := range contact.Fields() {
			if v != nil {
				roomData.CustomFields[k] = v.Text.Render()
			}
		}
	}

	callbackURL := fmt.Sprintf(
		"https://%s/mr/tickets/types/wenichats/event_callback/%s/%s",
		s.rtConfig.Domain,
		s.ticketer.UUID(),
		ticket.UUID(),
	)
	roomData.CallbackURL = callbackURL

	historyAfter, _ := jsonparser.GetString([]byte(body), "history_after")

	var after time.Time
	if historyAfter != "" {
<<<<<<< HEAD
		// get msgs for history based on history_after param inside ticket body
		after, err = parseDateTime(historyAfter)
		if err != nil {
			_, _, err = s.restClient.CloseRoom(newRoom.UUID)
			if err != nil {
				closeErr := errors.Wrap(err, "error closing wenichats room after failing to parse history messages")
				logrus.Error(closeErr)
				return nil, closeErr
			}
			logrus.Error(errors.Wrap(err, fmt.Sprintf("Error open ticket for: %+v", newRoom)))
			return nil, errors.Wrap(err, "failed to parse historyAfter to time.Time")
=======
		after, err = parseTime(historyAfter)
		if err != nil {
			return nil, err
>>>>>>> 26cf9399
		}
	} else {
		// get messages for history, based on first session run start time
		startMargin := -time.Second * 1
		if len(session.Runs()) > 0 {
			after = session.Runs()[0].CreatedOn().Add(startMargin)
		} else {
			after = time.Now().Add(startMargin)
		}
	}

	cx, cancel := context.WithTimeout(context.Background(), 15*time.Second)
	defer cancel()

	msgs, selectErr := models.SelectContactMessages(cx, db, int(contact.ID()), after)
	if selectErr != nil {
		return nil, errors.Wrap(selectErr, "failed to get history messages")
	}

	batchSize := 50
	batches := make([][]HistoryMessage, 0)

	currentBatch := make([]HistoryMessage, 0)

	for i := 0; i < len(msgs); i++ {
		m := historyMsgFromMsg(msgs[i])
		currentBatch = append(currentBatch, m)

		if len(currentBatch) == batchSize {
			batches = append(batches, currentBatch)
			currentBatch = make([]HistoryMessage, 0)
		}
	}

	var historyMsg []HistoryMessage
	if len(batches) == 0 {
		historyMsg = currentBatch
	} else {
		historyMsg = batches[0]
	}
	roomData.History = historyMsg

	newRoom, trace, err := s.restClient.CreateRoom(roomData)
	if trace != nil {
		logHTTP(flows.NewHTTPLog(trace, flows.HTTPStatusFromCode, s.redactor))
	}
	if err != nil {
		logrus.Error(errors.Wrap(err, fmt.Sprintf("failed to create wenichats room for: %+v", roomData)))
		return nil, errors.Wrap(err, "failed to create wenichats room")
	}

	for i, batch := range batches {
		if i == 0 { // to skip the first batch
			continue
		}
		trace, err := s.restClient.SendHistoryBatch(newRoom.UUID, batch)
		if trace != nil {
			logHTTP(flows.NewHTTPLog(trace, flows.HTTPStatusFromCode, s.redactor))
		}
		if err != nil {
			logrus.Error(errors.Wrap(err, "failed to send history batch"))
		}
	}

	ticket.SetExternalID(newRoom.UUID)
	return ticket, nil
}

func parseMsgAttachments(atts []utils.Attachment) []Attachment {
	msgAtts := []Attachment{}
	for _, att := range atts {
		newAtt := Attachment{
			ContentType: att.ContentType(),
			URL:         att.URL(),
		}
		msgAtts = append(msgAtts, newAtt)
	}
	return msgAtts
}

func (s *service) Forward(ticket *models.Ticket, msgUUID flows.MsgUUID, text string, attachments []utils.Attachment, logHTTP flows.HTTPLogCallback) error {
	roomUUID := string(ticket.ExternalID())

	msg := &MessageRequest{
		Room:        roomUUID,
		Attachments: []Attachment{},
		Direction:   "incoming",
		CreatedOn:   dates.Now(),
	}

	if len(attachments) != 0 {
		for _, attachment := range attachments {
			msg.Attachments = append(msg.Attachments, Attachment{ContentType: attachment.ContentType(), URL: attachment.URL()})
		}
	}

	if strings.TrimSpace(text) != "" {
		msg.Text = text
	}

	_, trace, err := s.restClient.CreateMessage(msg)
	if trace != nil {
		logHTTP(flows.NewHTTPLog(trace, flows.HTTPStatusFromCode, s.redactor))
	}
	if err != nil {
		return errors.Wrap(err, "error send message to wenichats")
	}

	return nil
}

func (s *service) Close(tickets []*models.Ticket, logHTTP flows.HTTPLogCallback) error {
	for _, t := range tickets {
		_, trace, _ := s.restClient.CloseRoom(string(t.ExternalID()))
		if trace != nil {
			logHTTP(flows.NewHTTPLog(trace, flows.HTTPStatusFromCode, s.redactor))
		}
	}
	return nil
}

func (s *service) Reopen(ticket []*models.Ticket, logHTTP flows.HTTPLogCallback) error {
	return errors.New("wenichats ticket type doesn't support reopening")
}

<<<<<<< HEAD
func parseDateTime(dateString string) (time.Time, error) {
	layouts := []string{
		"2006-01-02 15:04:05",
		"2006-01-02T15:04:05Z",
		"2006-01-02 15:04:05-07:00",
	}

	for _, layout := range layouts {
		if parsedTime, err := time.Parse(layout, dateString); err == nil {
			return parsedTime, nil
		}
	}

	return time.Time{}, fmt.Errorf("invalid date time format")
=======
func parseTime(historyAfter string) (time.Time, error) {
	formats := []string{
		"2006-01-02 15:04:05",
		"2006-01-02T15:04:05Z",
	}

	for _, format := range formats {
		t, err := time.Parse(format, historyAfter)
		if err == nil {
			return t, nil
		}
	}

	return time.Time{}, fmt.Errorf("failed to parse history_after: %q, expected formats: %v", historyAfter, formats)
}

func historyMsgFromMsg(msg *models.Msg) HistoryMessage {
	var direction string
	if msg.Direction() == "I" {
		direction = "incoming"
	} else {
		direction = "outgoing"
	}
	m := HistoryMessage{
		Text:        msg.Text(),
		CreatedOn:   msg.CreatedOn(),
		Attachments: parseMsgAttachments(msg.Attachments()),
		Direction:   direction,
	}
	return m
>>>>>>> 26cf9399
}<|MERGE_RESOLUTION|>--- conflicted
+++ resolved
@@ -159,23 +159,9 @@
 
 	var after time.Time
 	if historyAfter != "" {
-<<<<<<< HEAD
-		// get msgs for history based on history_after param inside ticket body
 		after, err = parseDateTime(historyAfter)
 		if err != nil {
-			_, _, err = s.restClient.CloseRoom(newRoom.UUID)
-			if err != nil {
-				closeErr := errors.Wrap(err, "error closing wenichats room after failing to parse history messages")
-				logrus.Error(closeErr)
-				return nil, closeErr
-			}
-			logrus.Error(errors.Wrap(err, fmt.Sprintf("Error open ticket for: %+v", newRoom)))
-			return nil, errors.Wrap(err, "failed to parse historyAfter to time.Time")
-=======
-		after, err = parseTime(historyAfter)
-		if err != nil {
 			return nil, err
->>>>>>> 26cf9399
 		}
 	} else {
 		// get messages for history, based on first session run start time
@@ -301,7 +287,6 @@
 	return errors.New("wenichats ticket type doesn't support reopening")
 }
 
-<<<<<<< HEAD
 func parseDateTime(dateString string) (time.Time, error) {
 	layouts := []string{
 		"2006-01-02 15:04:05",
@@ -316,21 +301,6 @@
 	}
 
 	return time.Time{}, fmt.Errorf("invalid date time format")
-=======
-func parseTime(historyAfter string) (time.Time, error) {
-	formats := []string{
-		"2006-01-02 15:04:05",
-		"2006-01-02T15:04:05Z",
-	}
-
-	for _, format := range formats {
-		t, err := time.Parse(format, historyAfter)
-		if err == nil {
-			return t, nil
-		}
-	}
-
-	return time.Time{}, fmt.Errorf("failed to parse history_after: %q, expected formats: %v", historyAfter, formats)
 }
 
 func historyMsgFromMsg(msg *models.Msg) HistoryMessage {
@@ -347,5 +317,4 @@
 		Direction:   direction,
 	}
 	return m
->>>>>>> 26cf9399
 }