--- conflicted
+++ resolved
@@ -84,11 +84,7 @@
 
 	// if we are meant to create a new contact, do so
 	if start.CreateContact() {
-<<<<<<< HEAD
-		contact, _, err := models.CreateContact(ctx, db, org, models.NilUserID, "", envs.NilLanguage, nil)
-=======
-		newID, err := models.CreateContact(ctx, db, oa, urns.NilURN)
->>>>>>> 4dcdecc1
+		contact, _, err := models.CreateContact(ctx, db, oa, models.NilUserID, "", envs.NilLanguage, nil)
 		if err != nil {
 			return errors.Wrapf(err, "error creating new contact")
 		}
