--- conflicted
+++ resolved
@@ -1,8 +1,3 @@
-<<<<<<< HEAD
-1.4.0-mailroom-7.2.6
-----------
- * Merge nyaruka tag v7.2.6 into weni 1.3.3-mailroom-7.1.22 and resolve conflicts.
-=======
 1.4.18-mailroom-7.1.22
 ----------
  * Fix wenichats send media #118
@@ -85,7 +80,6 @@
 1.4.0-mailroom-7.1.22
 ----------
  * Add wenichats ticketer integration
->>>>>>> 6780cf51
 
 1.3.3-mailroom-7.1.22
 ----------
