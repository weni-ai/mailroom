--- conflicted
+++ resolved
@@ -1,10 +1,10 @@
+1.73.0
+----------
+ * Update goflow version to v1.16.0
+
 1.72.0
-----------
-<<<<<<< HEAD
- * Update goflow version to v1.16.0
-=======
+---------- 
  * Ticket open rabbitmq event
->>>>>>> 1c3e4a21
 
 1.71.0
 ----------
