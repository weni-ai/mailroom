--- conflicted
+++ resolved
@@ -3,103 +3,6 @@
 import (
 	"testing"
 
-<<<<<<< HEAD
-	"github.com/nyaruka/goflow/test"
-	"github.com/nyaruka/goflow/utils/uuids"
-	"github.com/nyaruka/mailroom/config"
-	"github.com/nyaruka/mailroom/testsuite"
-	"github.com/nyaruka/mailroom/web"
-
-	"github.com/stretchr/testify/assert"
-	"github.com/stretchr/testify/require"
-)
-
-func TestServer(t *testing.T) {
-	testsuite.Reset()
-	ctx := testsuite.CTX()
-	db := testsuite.DB()
-	rp := testsuite.RP()
-	wg := &sync.WaitGroup{}
-
-	server := web.NewServer(ctx, config.Mailroom, db, rp, nil, wg)
-	server.Start()
-
-	// give our server time to start
-	time.Sleep(time.Second)
-
-	defer server.Stop()
-	defer uuids.SetGenerator(uuids.DefaultGenerator)
-
-	tcs := []struct {
-		URL             string
-		Method          string
-		BodyFile        string
-		Status          int
-		Response        string
-		ResponseFile    string
-		ResponsePattern string
-	}{
-		{URL: "/mr/flow/migrate", Method: "GET", Status: 405, Response: `{"error": "illegal method: GET"}`},
-		{URL: "/mr/flow/migrate", Method: "POST", BodyFile: "migrate_minimal_legacy.json", Status: 200, ResponseFile: "migrate_minimal_legacy.response.json"},
-
-		{URL: "/mr/flow/validate", Method: "GET", Status: 405, Response: `{"error": "illegal method: GET"}`},
-		{URL: "/mr/flow/validate", Method: "POST", BodyFile: "validate_valid_legacy.json", Status: 200, ResponseFile: "validate_valid_legacy.response.json"},
-		{URL: "/mr/flow/validate", Method: "POST", BodyFile: "validate_invalid_legacy.json", Status: 422, ResponseFile: "validate_invalid_legacy.response.json"},
-		{URL: "/mr/flow/validate", Method: "POST", BodyFile: "validate_valid.json", Status: 200, ResponseFile: "validate_valid.response.json"},
-		{URL: "/mr/flow/validate", Method: "POST", BodyFile: "validate_invalid.json", Status: 422, ResponseFile: "validate_invalid.response.json"},
-
-		{URL: "/mr/flow/inspect", Method: "GET", Status: 405, Response: `{"error": "illegal method: GET"}`},
-		{URL: "/mr/flow/inspect", Method: "POST", BodyFile: "inspect_valid_legacy.json", Status: 200, ResponseFile: "inspect_valid_legacy.response.json"},
-		{URL: "/mr/flow/inspect", Method: "POST", BodyFile: "inspect_invalid_legacy.json", Status: 422, ResponseFile: "inspect_invalid_legacy.response.json"},
-		{URL: "/mr/flow/inspect", Method: "POST", BodyFile: "inspect_valid.json", Status: 200, ResponseFile: "inspect_valid.response.json"},
-		{URL: "/mr/flow/inspect", Method: "POST", BodyFile: "inspect_invalid.json", Status: 422, ResponseFile: "inspect_invalid.response.json"},
-		{URL: "/mr/flow/inspect", Method: "POST", BodyFile: "inspect_valid_without_org.json", Status: 200, ResponseFile: "inspect_valid_without_org.response.json"},
-		{URL: "/mr/flow/inspect", Method: "POST", BodyFile: "inspect_invalid_without_org.json", Status: 200, ResponseFile: "inspect_invalid_without_org.response.json"},
-		{URL: "/mr/flow/inspect", Method: "POST", BodyFile: "inspect_legacy_single_msg.json", Status: 200, ResponseFile: "inspect_legacy_single_msg.response.json"},
-
-		{URL: "/mr/flow/clone", Method: "GET", Status: 405, Response: `{"error": "illegal method: GET"}`},
-		{URL: "/mr/flow/clone", Method: "POST", BodyFile: "clone_valid.json", Status: 200, ResponsePattern: `"uuid": "1cf84575-ee14-4253-88b6-e3675c04a066"`},
-		{URL: "/mr/flow/clone", Method: "POST", BodyFile: "clone_struct_invalid.json", Status: 422, Response: `{"error": "unable to read flow: unable to read node: field 'uuid' is required"}`},
-		{URL: "/mr/flow/clone", Method: "POST", BodyFile: "clone_missing_dep_mapping.json", Status: 422, ResponsePattern: `group\[uuid=[-0-9a-f]{36},name=Testers\]`},
-		{URL: "/mr/flow/clone", Method: "POST", BodyFile: "clone_valid_bad_org.json", Status: 500, Response: `{"error": "error loading environment for org 167733: no org with id: 167733"}`},
-	}
-
-	for _, tc := range tcs {
-		uuids.SetGenerator(uuids.NewSeededGenerator(123456))
-		time.Sleep(1 * time.Second)
-
-		testID := fmt.Sprintf("%s %s %s", tc.Method, tc.URL, tc.BodyFile)
-		var requestBody io.Reader
-		var err error
-
-		if tc.BodyFile != "" {
-			requestBody, err = os.Open("testdata/" + tc.BodyFile)
-			require.NoError(t, err, "unable to open %s", tc.BodyFile)
-		}
-
-		req, err := http.NewRequest(tc.Method, "http://localhost:8090"+tc.URL, requestBody)
-		assert.NoError(t, err, "error creating request in %s", testID)
-
-		resp, err := http.DefaultClient.Do(req)
-		assert.NoError(t, err, "error making request in %s", testID)
-
-		content, err := ioutil.ReadAll(resp.Body)
-		require.NoError(t, err, "error reading body in %s", testID)
-
-		assert.Equal(t, tc.Status, resp.StatusCode, "unexpected status in %s (response=%s)", testID, content)
-
-		if tc.ResponseFile != "" {
-			expectedRespBody, err := ioutil.ReadFile("testdata/" + tc.ResponseFile)
-			require.NoError(t, err, "unable to read %s", tc.ResponseFile)
-
-			test.AssertEqualJSON(t, expectedRespBody, content, "response mismatch in %s", testID)
-		} else if tc.ResponsePattern != "" {
-			assert.Regexp(t, tc.ResponsePattern, string(content), "response mismatch in %s", testID)
-		} else {
-			test.AssertEqualJSON(t, []byte(tc.Response), content, "response mismatch in %s", testID)
-		}
-	}
-=======
 	"github.com/nyaruka/mailroom/web"
 )
 
@@ -107,5 +10,4 @@
 	web.RunWebTests(t, "testdata/clone.json")
 	web.RunWebTests(t, "testdata/inspect.json")
 	web.RunWebTests(t, "testdata/migrate.json")
->>>>>>> 647ab91d
 }