package testsuite

import (
	"encoding/json"
	"fmt"
	"sort"
	"testing"

	"github.com/gomodule/redigo/redis"
	"github.com/jmoiron/sqlx"
	"github.com/nyaruka/gocommon/jsonx"
	"github.com/nyaruka/goflow/test"
	"github.com/nyaruka/mailroom/core/models"
	"github.com/stretchr/testify/assert"
	"github.com/stretchr/testify/require"
)

// AssertCourierQueues asserts the sizes of message batches in the named courier queues
func AssertCourierQueues(t *testing.T, expected map[string][]int, errMsg ...interface{}) {
	rc := getRC()
	defer rc.Close()

	queueKeys, err := redis.Strings(rc.Do("KEYS", "msgs:????????-*"))
	require.NoError(t, err)

	actual := make(map[string][]int, len(queueKeys))
	for _, queueKey := range queueKeys {
		size, err := redis.Int64(rc.Do("ZCARD", queueKey))
		require.NoError(t, err)
		actual[queueKey] = make([]int, size)

		if size > 0 {
			results, err := redis.Values(rc.Do("ZRANGE", queueKey, 0, -1, "WITHSCORES"))
			require.NoError(t, err)
			require.Equal(t, int(size*2), len(results)) // result is (item, score, item, score, ...)

			// unmarshal each item in the queue as a batch of messages
			for i := 0; i < int(size); i++ {
				batchJSON := results[i*2].([]byte)
				var batch []map[string]interface{}
				err = json.Unmarshal(batchJSON, &batch)
				require.NoError(t, err)

				actual[queueKey][i] = len(batch)
			}
		}
	}

	assert.Equal(t, expected, actual, errMsg...)
}

// AssertContactTasks asserts that the given contact has the given tasks queued for them
func AssertContactTasks(t *testing.T, orgID models.OrgID, contactID models.ContactID, expected []string, msgAndArgs ...interface{}) {
	rc := getRC()
	defer rc.Close()

	tasks, err := redis.Strings(rc.Do("LRANGE", fmt.Sprintf("c:%d:%d", orgID, contactID), 0, -1))
	require.NoError(t, err)

	expectedJSON := jsonx.MustMarshal(expected)
	actualJSON := jsonx.MustMarshal(tasks)

	test.AssertEqualJSON(t, expectedJSON, actualJSON, "")
}

func AssertRedisNotExists(t *testing.T, rp *redis.Pool, key string, msgAndArgs ...interface{}) {
	rc := rp.Get()
	defer rc.Close()

	exists, err := redis.Int(rc.Do("EXISTS", key))
	require.NoError(t, err)
	assert.Equal(t, 0, exists, msgAndArgs...)
}

<<<<<<< HEAD
=======
func AssertRedisInt(t *testing.T, rp *redis.Pool, key string, expected int, msgAndArgs ...interface{}) {
	rc := rp.Get()
	defer rc.Close()

	actual, err := redis.Int(rc.Do("GET", key))
	require.NoError(t, err)
	assert.Equal(t, expected, actual, msgAndArgs...)
}

>>>>>>> 8512199e
func AssertRedisString(t *testing.T, rp *redis.Pool, key string, expected string, msgAndArgs ...interface{}) {
	rc := rp.Get()
	defer rc.Close()

	actual, err := redis.String(rc.Do("GET", key))
	require.NoError(t, err)
	assert.Equal(t, expected, actual, msgAndArgs...)
}

func AssertRedisSet(t *testing.T, rp *redis.Pool, key string, expected []string, msgAndArgs ...interface{}) {
	rc := rp.Get()
	defer rc.Close()

	actual, err := redis.Strings(rc.Do("SMEMBERS", key))
<<<<<<< HEAD
=======

	sort.Strings(actual)

>>>>>>> 8512199e
	require.NoError(t, err)
	assert.Equal(t, expected, actual, msgAndArgs...)
}

// AssertQuery creates a new query on which one can assert things
func AssertQuery(t *testing.T, db *sqlx.DB, sql string, args ...interface{}) *Query {
	return &Query{t, db, sql, args}
}

type Query struct {
	t    *testing.T
	db   *sqlx.DB
	sql  string
	args []interface{}
}

func (q *Query) Returns(expected interface{}, msgAndArgs ...interface{}) {
	q.t.Helper()

	// get a variable of same type to hold actual result
	actual := expected

	err := q.db.Get(&actual, q.sql, q.args...)
	assert.NoError(q.t, err, msgAndArgs...)

	// not sure why but if you pass an int you get back an int64..
	switch expected.(type) {
	case int:
		actual = int(actual.(int64))
	}

	assert.Equal(q.t, expected, actual, msgAndArgs...)
}

func (q *Query) Columns(expected map[string]interface{}, msgAndArgs ...interface{}) {
	q.t.Helper()

	actual := make(map[string]interface{}, len(expected))

	err := q.db.QueryRowx(q.sql, q.args...).MapScan(actual)
	assert.NoError(q.t, err, msgAndArgs...)
	assert.Equal(q.t, expected, actual, msgAndArgs...)
}<|MERGE_RESOLUTION|>--- conflicted
+++ resolved
@@ -72,8 +72,6 @@
 	assert.Equal(t, 0, exists, msgAndArgs...)
 }
 
-<<<<<<< HEAD
-=======
 func AssertRedisInt(t *testing.T, rp *redis.Pool, key string, expected int, msgAndArgs ...interface{}) {
 	rc := rp.Get()
 	defer rc.Close()
@@ -83,7 +81,6 @@
 	assert.Equal(t, expected, actual, msgAndArgs...)
 }
 
->>>>>>> 8512199e
 func AssertRedisString(t *testing.T, rp *redis.Pool, key string, expected string, msgAndArgs ...interface{}) {
 	rc := rp.Get()
 	defer rc.Close()
@@ -98,12 +95,9 @@
 	defer rc.Close()
 
 	actual, err := redis.Strings(rc.Do("SMEMBERS", key))
-<<<<<<< HEAD
-=======
 
 	sort.Strings(actual)
 
->>>>>>> 8512199e
 	require.NoError(t, err)
 	assert.Equal(t, expected, actual, msgAndArgs...)
 }
