--- conflicted
+++ resolved
@@ -18,13 +18,10 @@
 	UUID assets.FlowUUID
 }
 
-<<<<<<< HEAD
-=======
 func (f *Flow) Reference() *assets.FlowReference {
 	return &assets.FlowReference{UUID: f.UUID, Name: ""}
 }
 
->>>>>>> 803a456d
 // InsertFlow inserts a flow
 func InsertFlow(db *sqlx.DB, org *Org, definition []byte) *Flow {
 	uuid, err := jsonparser.GetString(definition, "uuid")
