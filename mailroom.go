package mailroom

import (
	"context"
	"net/url"
	"strings"
	"sync"
	"time"

	"github.com/nyaruka/gocommon/storage"
	"github.com/nyaruka/goflow/flows"
	"github.com/nyaruka/goflow/flows/routers"
	"github.com/nyaruka/mailroom/core/queue"
	"github.com/nyaruka/mailroom/runtime"
	"github.com/nyaruka/mailroom/web"
	"github.com/pkg/errors"

	"github.com/gomodule/redigo/redis"
	"github.com/jmoiron/sqlx"
	"github.com/nyaruka/librato"
	"github.com/olivere/elastic/v7"
	"github.com/sirupsen/logrus"
)

// InitFunction is a function that will be called when mailroom starts
type InitFunction func(runtime *runtime.Runtime, wg *sync.WaitGroup, quit chan bool) error

var initFunctions = make([]InitFunction, 0)

// AddInitFunction adds an init function that will be called on startup
func AddInitFunction(initFunc InitFunction) {
	initFunctions = append(initFunctions, initFunc)
}

// TaskFunction is the function that will be called for a type of task
type TaskFunction func(ctx context.Context, rt *runtime.Runtime, task *queue.Task) error

var taskFunctions = make(map[string]TaskFunction)

// AddTaskFunction adds an task function that will be called for a type of task
func AddTaskFunction(taskType string, taskFunc TaskFunction) {
	taskFunctions[taskType] = taskFunc
}

// Mailroom is a service for handling RapidPro events
type Mailroom struct {
	ctx    context.Context
	cancel context.CancelFunc

	rt   *runtime.Runtime
	wg   *sync.WaitGroup
	quit chan bool

	batchForeman     *Foreman
	handlerForeman   *Foreman
	flowBatchForeman *Foreman

	webserver *web.Server
}

// NewMailroom creates and returns a new mailroom instance
func NewMailroom(config *runtime.Config) *Mailroom {
	mr := &Mailroom{
		rt:   &runtime.Runtime{Config: config},
		quit: make(chan bool),
		wg:   &sync.WaitGroup{},
	}
	mr.ctx, mr.cancel = context.WithCancel(context.Background())
	mr.batchForeman = NewForeman(mr.rt, mr.wg, queue.BatchQueue, config.BatchWorkers)
	mr.handlerForeman = NewForeman(mr.rt, mr.wg, queue.HandlerQueue, config.HandlerWorkers)
	mr.flowBatchForeman = NewForeman(mr.rt, mr.wg, queue.FlowBatchQueue, config.FlowBatchWorkers)

	// set authentication token for zeroshot requests in goflow
	routers.SetZeroshotToken(mr.rt.Config.ZeroshotAPIToken)

	// set base url for zeroshot requests
	routers.SetZeroshotAPIURL(mr.rt.Config.ZeroshotAPIUrl)

	// set whatsapp system user token to be used in goflow
	flows.SetWhatsAppSystemUserToken(mr.rt.Config.WhatsappSystemUserToken)

	return mr
}

// Start starts the mailroom service
func (mr *Mailroom) Start() error {
	c := mr.rt.Config

	log := logrus.WithFields(logrus.Fields{"state": "starting"})

	var err error
	mr.rt.DB, err = openAndCheckDBConnection(c.DB, c.DBPoolSize)
	if err != nil {
		log.WithError(err).Error("db not reachable")
	} else {
		log.Info("db ok")
	}

	if c.ReadonlyDB != "" {
		mr.rt.ReadonlyDB, err = openAndCheckDBConnection(c.ReadonlyDB, c.DBPoolSize)
		if err != nil {
			log.WithError(err).Error("readonly db not reachable")
		} else {
			log.Info("readonly db ok")
		}
	} else {
		// if readonly DB not specified, just use default DB again
		mr.rt.ReadonlyDB = mr.rt.DB
		log.Warn("no distinct readonly db configured")
	}

	mr.rt.RP, err = openAndCheckRedisPool(c.Redis)
	if err != nil {
		log.WithError(err).Error("redis not reachable")
	} else {
		log.Info("redis ok")
	}

	// create our storage (S3 or file system)
	if mr.rt.Config.AWSAccessKeyID != "" {
		s3Client, err := storage.NewS3Client(&storage.S3Options{
			AWSAccessKeyID:     c.AWSAccessKeyID,
			AWSSecretAccessKey: c.AWSSecretAccessKey,
			Endpoint:           c.S3Endpoint,
			Region:             c.S3Region,
			DisableSSL:         c.S3DisableSSL,
			ForcePathStyle:     c.S3ForcePathStyle,
			MaxRetries:         3,
		})
		if err != nil {
			return err
		}
		mr.rt.MediaStorage = storage.NewS3(s3Client, mr.rt.Config.S3MediaBucket, c.S3Region, 32)
		mr.rt.SessionStorage = storage.NewS3(s3Client, mr.rt.Config.S3SessionBucket, c.S3Region, 32)
	} else {
		mr.rt.MediaStorage = storage.NewFS("_storage")
		mr.rt.SessionStorage = storage.NewFS("_storage")
	}

	// test our media storage
	ctx, cancel := context.WithTimeout(context.Background(), time.Second*10)
	err = mr.rt.MediaStorage.Test(ctx)
	cancel()

	if err != nil {
		log.WithError(err).Error(mr.rt.MediaStorage.Name() + " media storage not available")
	} else {
		log.Info(mr.rt.MediaStorage.Name() + " media storage ok")
	}

	ctx, cancel = context.WithTimeout(context.Background(), time.Second*10)
	err = mr.rt.SessionStorage.Test(ctx)
	cancel()

	if err != nil {
		log.WithError(err).Warn(mr.rt.SessionStorage.Name() + " session storage not available")
	} else {
		log.Info(mr.rt.SessionStorage.Name() + " session storage ok")
	}

	// initialize our elastic client
	mr.rt.ES, err = newElasticClient(c.Elastic)
	if err != nil {
		log.WithError(err).Error("elastic search not available")
	} else {
		log.Info("elastic ok")
	}

	// warn if we won't be doing FCM syncing
	if c.FCMKey == "" {
		logrus.Error("fcm not configured, no syncing of android channels")
	}

	for _, initFunc := range initFunctions {
		initFunc(mr.rt, mr.wg, mr.quit)
	}

	// if we have a librato token, configure it
	if c.LibratoToken != "" {
		librato.Configure(c.LibratoUsername, c.LibratoToken, c.InstanceName, time.Second, mr.wg)
		librato.Start()
	}

	// init our foremen and start it
	mr.batchForeman.Start()
	mr.handlerForeman.Start()
	mr.flowBatchForeman.Start()

	// start our web server
	mr.webserver = web.NewServer(mr.ctx, mr.rt, mr.wg)
	mr.webserver.Start()

	logrus.WithField("domain", c.Domain).Info("mailroom started")

	return nil
}

// Stop stops the mailroom service
func (mr *Mailroom) Stop() error {
	logrus.Info("mailroom stopping")
	mr.batchForeman.Stop()
	mr.handlerForeman.Stop()
	mr.flowBatchForeman.Stop()
	close(mr.quit)
	mr.cancel()

	time.Sleep(time.Second * time.Duration(mr.rt.Config.ShutdownToleranceTime))

<<<<<<< HEAD
=======
	librato.Stop()
>>>>>>> 12778af5
	// stop our web server
	mr.webserver.Stop()

	mr.wg.Wait()
	mr.rt.ES.Stop()
	logrus.Info("mailroom stopped")
	return nil
}

func openAndCheckDBConnection(url string, maxOpenConns int) (*sqlx.DB, error) {
	db, err := sqlx.Open("postgres", url)
	if err != nil {
		return nil, errors.Wrapf(err, "unable to open database connection: '%s'", url)
	}

	// configure our pool
	db.SetMaxIdleConns(8)
	db.SetMaxOpenConns(maxOpenConns)
	db.SetConnMaxLifetime(time.Minute * 30)

	// ping database...
	ctx, cancel := context.WithTimeout(context.Background(), time.Second)
	err = db.PingContext(ctx)
	cancel()

	return db, err
}

func openAndCheckRedisPool(redisUrl string) (*redis.Pool, error) {
	redisURL, _ := url.Parse(redisUrl)

	rp := &redis.Pool{
		Wait:        true,              // makes callers wait for a connection
		MaxActive:   36,                // only open this many concurrent connections at once
		MaxIdle:     4,                 // only keep up to this many idle
		IdleTimeout: 240 * time.Second, // how long to wait before reaping a connection
		Dial: func() (redis.Conn, error) {
			conn, err := redis.Dial("tcp", redisURL.Host)
			if err != nil {
				return nil, err
			}

			// send auth if required
			if redisURL.User != nil {
				pass, authRequired := redisURL.User.Password()
				if authRequired {
					if _, err := conn.Do("AUTH", pass); err != nil {
						conn.Close()
						return nil, err
					}
				}
			}

			// switch to the right DB
			_, err = conn.Do("SELECT", strings.TrimLeft(redisURL.Path, "/"))
			return conn, err
		},
	}

	// test the connection
	conn := rp.Get()
	defer conn.Close()
	_, err := conn.Do("PING")

	return rp, err
}

func newElasticClient(url string) (*elastic.Client, error) {
	// enable retrying
	backoff := elastic.NewSimpleBackoff(500, 1000, 2000)
	backoff.Jitter(true)
	retrier := elastic.NewBackoffRetrier(backoff)

	return elastic.NewClient(
		elastic.SetURL(url),
		elastic.SetSniff(false),
		elastic.SetRetrier(retrier),
	)
}<|MERGE_RESOLUTION|>--- conflicted
+++ resolved
@@ -206,10 +206,7 @@
 
 	time.Sleep(time.Second * time.Duration(mr.rt.Config.ShutdownToleranceTime))
 
-<<<<<<< HEAD
-=======
 	librato.Stop()
->>>>>>> 12778af5
 	// stop our web server
 	mr.webserver.Stop()
 
