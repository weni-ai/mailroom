--- conflicted
+++ resolved
@@ -13,11 +13,7 @@
 	expiration time.Duration
 }
 
-<<<<<<< HEAD
-// NewLocker creates a new locker with the given name and expiration
-=======
 // NewLocker creates a new locker using the given key and expiration
->>>>>>> 69c930b4
 func NewLocker(key string, expiration time.Duration) *Locker {
 	return &Locker{key: key, expiration: expiration}
 }
@@ -54,10 +50,7 @@
 
 var releaseScript = redis.NewScript(1, `
 local lockKey, lockValue = KEYS[1], ARGV[1]
-<<<<<<< HEAD
-=======
 
->>>>>>> 69c930b4
 if redis.call("GET", lockKey) == lockValue then
 	return redis.call("DEL", lockKey)
 else
@@ -78,10 +71,7 @@
 
 var expireScript = redis.NewScript(1, `
 local lockKey, lockValue, lockExpire = KEYS[1], ARGV[1], ARGV[2]
-<<<<<<< HEAD
-=======
 
->>>>>>> 69c930b4
 if redis.call("GET", lockKey) == lockValue then
 	return redis.call("EXPIRE", lockKey, lockExpire)
 else
