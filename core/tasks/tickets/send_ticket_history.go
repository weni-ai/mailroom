--- conflicted
+++ resolved
@@ -49,13 +49,10 @@
 		return errors.Wrapf(err, "error unmarshalling send history task: %s", string(task.Task))
 	}
 
-<<<<<<< HEAD
-=======
 	if sendHistoryTask.ErrorCount > 0 {
 		time.Sleep(time.Duration(sendHistoryTask.ErrorCount*1000) * time.Millisecond)
 	}
 
->>>>>>> 66eff738
 	err = SendTicketHistory(ctx, rt, sendHistoryTask)
 	if err != nil {
 		log := logrus.WithFields(logrus.Fields{
@@ -64,22 +61,12 @@
 			"contact_id":  sendHistoryTask.ContactID,
 			"error_count": sendHistoryTask.ErrorCount,
 		})
-<<<<<<< HEAD
-
-=======
->>>>>>> 66eff738
 		sendHistoryTask.ErrorCount++
 		if sendHistoryTask.ErrorCount < 3 {
 			rc := rt.RP.Get()
 			defer rc.Close()
 
-<<<<<<< HEAD
-			priority := queue.Priority(sendHistoryTask.ErrorCount * 10000)
-
-			retryErr := queue.AddTask(rc, queue.HandlerQueue, queue.SendHistory, task.OrgID, sendHistoryTask, priority)
-=======
 			retryErr := queue.AddTask(rc, queue.HandlerQueue, queue.SendHistory, task.OrgID, sendHistoryTask, queue.DefaultPriority)
->>>>>>> 66eff738
 			if retryErr != nil {
 				log.WithError(retryErr).Error("error requeuing send history task")
 			}
