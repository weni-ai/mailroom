--- conflicted
+++ resolved
@@ -100,96 +100,4 @@
 	log.WithField("count", len(conns)).WithField("elapsed", time.Since(start)).Info("retried errored calls")
 
 	return nil
-<<<<<<< HEAD
-}
-
-// expireCalls looks for calls that should be expired and ends them
-func expireCalls(ctx context.Context, rt *runtime.Runtime) error {
-	log := logrus.WithField("comp", "ivr_cron_expirer")
-	start := time.Now()
-
-	ctx, cancel := context.WithTimeout(ctx, time.Minute*10)
-	defer cancel()
-
-	// select our expired runs
-	rows, err := rt.DB.QueryxContext(ctx, selectExpiredRunsSQL)
-	if err != nil {
-		return errors.Wrapf(err, "error querying for expired runs")
-	}
-	defer rows.Close()
-
-	expiredRuns := make([]models.FlowRunID, 0, 100)
-	expiredSessions := make([]models.SessionID, 0, 100)
-
-	for rows.Next() {
-		exp := &RunExpiration{}
-		err := rows.StructScan(exp)
-		if err != nil {
-			return errors.Wrapf(err, "error scanning expired run")
-		}
-
-		// add the run and session to those we need to expire
-		expiredRuns = append(expiredRuns, exp.RunID)
-		expiredSessions = append(expiredSessions, exp.SessionID)
-
-		// load our connection
-		conn, err := models.SelectChannelConnection(ctx, rt.DB, exp.ConnectionID)
-		if err != nil {
-			log.WithError(err).WithField("connection_id", exp.ConnectionID).Error("unable to load connection")
-			continue
-		}
-
-		// hang up our call
-		err = ivr.HangupCall(ctx, rt, conn)
-		if err != nil {
-			log.WithError(err).WithField("connection_id", conn.ID()).Error("error hanging up call")
-		}
-	}
-
-	// now expire our runs and sessions
-	if len(expiredRuns) > 0 {
-		err := models.ExpireRunsAndSessions(ctx, rt.DB, expiredRuns, expiredSessions)
-		if err != nil {
-			log.WithError(err).Error("error expiring runs and sessions for expired calls")
-		}
-		log.WithField("count", len(expiredRuns)).WithField("elapsed", time.Since(start)).Info("expired and hung up on channel connections")
-	}
-
-	return nil
-}
-
-const selectExpiredRunsSQL = `
-	SELECT
-		fr.id as run_id,	
-		fr.org_id as org_id,
-		fr.flow_id as flow_id,
-		fr.contact_id as contact_id,
-		fr.session_id as session_id,
-		fr.expires_on as expires_on,
-		cc.id as connection_id
-	FROM
-		flows_flowrun fr
-		JOIN orgs_org o ON fr.org_id = o.id
-		JOIN channels_channelconnection cc ON fr.connection_id = cc.id
-	WHERE
-		fr.is_active = TRUE AND
-		fr.expires_on < NOW() AND
-		fr.connection_id IS NOT NULL AND
-		fr.session_id IS NOT NULL AND
-        cc.connection_type = 'V'
-	ORDER BY
-		expires_on ASC
-	LIMIT 100
-`
-
-type RunExpiration struct {
-	OrgID        models.OrgID        `db:"org_id"`
-	FlowID       models.FlowID       `db:"flow_id"`
-	ContactID    flows.ContactID     `db:"contact_id"`
-	RunID        models.FlowRunID    `db:"run_id"`
-	SessionID    models.SessionID    `db:"session_id"`
-	ExpiresOn    time.Time           `db:"expires_on"`
-	ConnectionID models.ConnectionID `db:"connection_id"`
-=======
->>>>>>> 8855e6b6
 }