package ivr

import (
	"context"
	"sync"
	"time"

	"github.com/nyaruka/goflow/flows"
	"github.com/nyaruka/mailroom"
	"github.com/nyaruka/mailroom/core/ivr"
	"github.com/nyaruka/mailroom/core/models"
	"github.com/nyaruka/mailroom/runtime"
	"github.com/nyaruka/mailroom/utils/cron"

	"github.com/pkg/errors"
	"github.com/sirupsen/logrus"
)

const (
	retryIVRLock  = "retry_ivr_calls"
	expireIVRLock = "expire_ivr_calls"
)

func init() {
	mailroom.AddInitFunction(StartIVRCron)
}

// StartIVRCron starts our cron job of retrying errored calls
func StartIVRCron(rt *runtime.Runtime, wg *sync.WaitGroup, quit chan bool) error {
<<<<<<< HEAD
	cron.StartCron(quit, rt.RP, retryIVRLock, time.Minute,
		func(lockName string, lockValue string) error {
			ctx, cancel := context.WithTimeout(context.Background(), time.Minute*10)
=======
	cron.Start(quit, rt, retryIVRLock, time.Minute, false,
		func() error {
			ctx, cancel := context.WithTimeout(context.Background(), time.Minute*5)
>>>>>>> 350a83a2
			defer cancel()
			return retryCalls(ctx, rt)
		},
	)

<<<<<<< HEAD
	cron.StartCron(quit, rt.RP, expireIVRLock, time.Minute,
		func(lockName string, lockValue string) error {
			ctx, cancel := context.WithTimeout(context.Background(), time.Minute*10)
=======
	cron.Start(quit, rt, expireIVRLock, time.Minute, false,
		func() error {
			ctx, cancel := context.WithTimeout(context.Background(), time.Minute*5)
>>>>>>> 350a83a2
			defer cancel()
			return expireCalls(ctx, rt)
		},
	)

	return nil
}

// retryCalls looks for calls that need to be retried and retries them
func retryCalls(ctx context.Context, rt *runtime.Runtime) error {
	log := logrus.WithField("comp", "ivr_cron_retryer")
	start := time.Now()

	// find all calls that need restarting
	ctx, cancel := context.WithTimeout(ctx, time.Minute*10)
	defer cancel()

	conns, err := models.LoadChannelConnectionsToRetry(ctx, rt.DB, 200)
	if err != nil {
		return errors.Wrapf(err, "error loading connections to retry")
	}

	throttledChannels := make(map[models.ChannelID]bool)

	// schedules calls for each connection
	for _, conn := range conns {
		log = log.WithField("connection_id", conn.ID())

		// if the channel for this connection is throttled, move on
		/*if throttledChannels[conn.ChannelID()] {
			conn.MarkThrottled(ctx, rt.DB, time.Now())
			log.WithField("channel_id", conn.ChannelID()).Info("skipping connection, throttled")
			continue
		}*/

		// load the org for this connection
		oa, err := models.GetOrgAssets(ctx, rt, conn.OrgID())
		if err != nil {
			log.WithError(err).WithField("org_id", conn.OrgID()).Error("error loading org")
			continue
		}

		// and the associated channel
		channel := oa.ChannelByID(conn.ChannelID())
		if channel == nil {
			// fail this call, channel is no longer active
			err = models.UpdateChannelConnectionStatuses(ctx, rt.DB, []models.ConnectionID{conn.ID()}, models.ConnectionStatusFailed)
			if err != nil {
				log.WithError(err).WithField("channel_id", conn.ChannelID()).Error("error marking call as failed due to missing channel")
			}
			continue
		}

		// finally load the full URN
		urn, err := models.URNForID(ctx, rt.DB, oa, conn.ContactURNID())
		if err != nil {
			log.WithError(err).WithField("urn_id", conn.ContactURNID()).Error("unable to load contact urn")
			continue
		}

		err = ivr.RequestCallStartForConnection(ctx, rt, channel, urn, conn)
		if err != nil {
			log.WithError(err).Error(err)
			continue
		}

		// queued status on a connection we just tried means it is throttled, mark our channel as such
		throttledChannels[conn.ChannelID()] = true
	}

	log.WithField("count", len(conns)).WithField("elapsed", time.Since(start)).Info("retried errored calls")

	return nil
}

// expireCalls looks for calls that should be expired and ends them
func expireCalls(ctx context.Context, rt *runtime.Runtime) error {
	log := logrus.WithField("comp", "ivr_cron_expirer")
	start := time.Now()

	ctx, cancel := context.WithTimeout(ctx, time.Minute*10)
	defer cancel()

	// select our expired runs
	rows, err := rt.DB.QueryxContext(ctx, selectExpiredRunsSQL)
	if err != nil {
		return errors.Wrapf(err, "error querying for expired runs")
	}
	defer rows.Close()

	expiredRuns := make([]models.FlowRunID, 0, 100)
	expiredSessions := make([]models.SessionID, 0, 100)

	for rows.Next() {
		exp := &RunExpiration{}
		err := rows.StructScan(exp)
		if err != nil {
			return errors.Wrapf(err, "error scanning expired run")
		}

		// add the run and session to those we need to expire
		expiredRuns = append(expiredRuns, exp.RunID)
		expiredSessions = append(expiredSessions, exp.SessionID)

		// load our connection
		conn, err := models.SelectChannelConnection(ctx, rt.DB, exp.ConnectionID)
		if err != nil {
			log.WithError(err).WithField("connection_id", exp.ConnectionID).Error("unable to load connection")
			continue
		}

		// hang up our call
		err = ivr.HangupCall(ctx, rt, conn)
		if err != nil {
			log.WithError(err).WithField("connection_id", conn.ID()).Error("error hanging up call")
		}
	}

	// now expire our runs and sessions
	if len(expiredRuns) > 0 {
		err := models.ExpireRunsAndSessions(ctx, rt.DB, expiredRuns, expiredSessions)
		if err != nil {
			log.WithError(err).Error("error expiring runs and sessions for expired calls")
		}
		log.WithField("count", len(expiredRuns)).WithField("elapsed", time.Since(start)).Info("expired and hung up on channel connections")
	}

	return nil
}

const selectExpiredRunsSQL = `
	SELECT
		fr.id as run_id,	
		fr.org_id as org_id,
		fr.flow_id as flow_id,
		fr.contact_id as contact_id,
		fr.session_id as session_id,
		fr.expires_on as expires_on,
		cc.id as connection_id
	FROM
		flows_flowrun fr
		JOIN orgs_org o ON fr.org_id = o.id
		JOIN channels_channelconnection cc ON fr.connection_id = cc.id
	WHERE
		fr.is_active = TRUE AND
		fr.expires_on < NOW() AND
		fr.connection_id IS NOT NULL AND
		fr.session_id IS NOT NULL AND
        cc.connection_type = 'V'
	ORDER BY
		expires_on ASC
	LIMIT 100
`

type RunExpiration struct {
	OrgID        models.OrgID        `db:"org_id"`
	FlowID       models.FlowID       `db:"flow_id"`
	ContactID    flows.ContactID     `db:"contact_id"`
	RunID        models.FlowRunID    `db:"run_id"`
	SessionID    models.SessionID    `db:"session_id"`
	ExpiresOn    time.Time           `db:"expires_on"`
	ConnectionID models.ConnectionID `db:"connection_id"`
}<|MERGE_RESOLUTION|>--- conflicted
+++ resolved
@@ -27,29 +27,17 @@
 
 // StartIVRCron starts our cron job of retrying errored calls
 func StartIVRCron(rt *runtime.Runtime, wg *sync.WaitGroup, quit chan bool) error {
-<<<<<<< HEAD
-	cron.StartCron(quit, rt.RP, retryIVRLock, time.Minute,
-		func(lockName string, lockValue string) error {
-			ctx, cancel := context.WithTimeout(context.Background(), time.Minute*10)
-=======
 	cron.Start(quit, rt, retryIVRLock, time.Minute, false,
 		func() error {
 			ctx, cancel := context.WithTimeout(context.Background(), time.Minute*5)
->>>>>>> 350a83a2
 			defer cancel()
 			return retryCalls(ctx, rt)
 		},
 	)
 
-<<<<<<< HEAD
-	cron.StartCron(quit, rt.RP, expireIVRLock, time.Minute,
-		func(lockName string, lockValue string) error {
-			ctx, cancel := context.WithTimeout(context.Background(), time.Minute*10)
-=======
 	cron.Start(quit, rt, expireIVRLock, time.Minute, false,
 		func() error {
 			ctx, cancel := context.WithTimeout(context.Background(), time.Minute*5)
->>>>>>> 350a83a2
 			defer cancel()
 			return expireCalls(ctx, rt)
 		},
