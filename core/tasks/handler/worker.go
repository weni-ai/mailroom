package handler

import (
	"context"
	"encoding/json"
	"fmt"
	"time"

	"github.com/gomodule/redigo/redis"
	"github.com/jmoiron/sqlx"
	"github.com/nyaruka/gocommon/urns"
	"github.com/nyaruka/goflow/excellent/types"
	"github.com/nyaruka/goflow/flows"
	"github.com/nyaruka/goflow/flows/events"
	"github.com/nyaruka/goflow/flows/resumes"
	"github.com/nyaruka/goflow/flows/triggers"
	"github.com/nyaruka/goflow/utils"
	"github.com/nyaruka/librato"
	"github.com/nyaruka/mailroom"
	"github.com/nyaruka/mailroom/core/models"
	"github.com/nyaruka/mailroom/core/queue"
	"github.com/nyaruka/mailroom/core/runner"
	"github.com/nyaruka/mailroom/runtime"
	"github.com/nyaruka/mailroom/utils/locker"
	"github.com/nyaruka/null"
	"github.com/pkg/errors"
	"github.com/sirupsen/logrus"
)

const (
	MOMissEventType          = string(models.MOMissEventType)
	NewConversationEventType = "new_conversation"
	WelcomeMessageEventType  = "welcome_message"
	ReferralEventType        = "referral"
	StopEventType            = "stop_event"
	MsgEventType             = "msg_event"
	ExpirationEventType      = "expiration_event"
	TimeoutEventType         = "timeout_event"
	TicketEventType          = "ticket"
)

func init() {
	mailroom.AddTaskFunction(queue.HandleContactEvent, HandleEvent)
}

<<<<<<< HEAD
func handleEvent(ctx context.Context, rt *runtime.Runtime, task *queue.Task) error {
	return HandleContactEvent(ctx, rt.DB, rt.RP, task)
}

// HandleContactEvent is called when an event comes in for a contact.  to make sure we don't get into
// a situation of being off by one, this task ingests and handles all the events for a contact, one by one
func HandleContactEvent(ctx context.Context, db *sqlx.DB, rp *redis.Pool, task *queue.Task) error {
=======
func HandleEvent(ctx context.Context, rt *runtime.Runtime, task *queue.Task) error {
	return handleContactEvent(ctx, rt.DB, rt.RP, task)
}

// Called when an event comes in for a contact. To make sure we don't get into a situation of being off by one,
// this task ingests and handles all the events for a contact, one by one.
func handleContactEvent(ctx context.Context, db *sqlx.DB, rp *redis.Pool, task *queue.Task) error {
>>>>>>> c9bb6d96
	ctx, cancel := context.WithTimeout(ctx, time.Minute*5)
	defer cancel()

	eventTask := &HandleEventTask{}
	err := json.Unmarshal(task.Task, eventTask)
	if err != nil {
		return errors.Wrapf(err, "error decoding contact event task")
	}

	// acquire the lock for this contact
	lockID := models.ContactLock(models.OrgID(task.OrgID), eventTask.ContactID)
	lock, err := locker.GrabLock(rp, lockID, time.Minute*5, time.Second*10)
	if err != nil {
		return errors.Wrapf(err, "error acquiring lock for contact %d", eventTask.ContactID)
	}

	// we didn't get the lock within our timeout, skip and requeue for later
	if lock == "" {
		rc := rp.Get()
		defer rc.Close()
		err = queueContactTask(rc, models.OrgID(task.OrgID), eventTask.ContactID)
		if err != nil {
			return errors.Wrapf(err, "error re-adding contact task after failing to get lock")
		}
		logrus.WithFields(logrus.Fields{
			"org_id":     task.OrgID,
			"contact_id": eventTask.ContactID,
		}).Info("failed to get lock for contact, requeued and skipping")
		return nil
	}
	defer locker.ReleaseLock(rp, lockID, lock)

	// read all the events for this contact, one by one
	contactQ := fmt.Sprintf("c:%d:%d", task.OrgID, eventTask.ContactID)
	for {
		// pop the next event off this contacts queue
		rc := rp.Get()
		event, err := redis.String(rc.Do("lpop", contactQ))
		rc.Close()

		// out of tasks? that's ok, exit
		if err == redis.ErrNil {
			return nil
		}

		// real error? report
		if err != nil {
			return errors.Wrapf(err, "error popping contact event")
		}

		start := time.Now()

		// decode our event, this is a normal task at its top level
		contactEvent := &queue.Task{}
		err = json.Unmarshal([]byte(event), contactEvent)
		if err != nil {
			return errors.Wrapf(err, "error unmarshalling contact event: %s", event)
		}

		// hand off to the appropriate handler
		switch contactEvent.Type {

		case StopEventType:
			evt := &StopEvent{}
			err = json.Unmarshal(contactEvent.Task, evt)
			if err != nil {
				return errors.Wrapf(err, "error unmarshalling stop event: %s", event)
			}
			err = handleStopEvent(ctx, db, rp, evt)

		case NewConversationEventType, ReferralEventType, MOMissEventType, WelcomeMessageEventType:
			evt := &models.ChannelEvent{}
			err = json.Unmarshal(contactEvent.Task, evt)
			if err != nil {
				return errors.Wrapf(err, "error unmarshalling channel event: %s", event)
			}
			_, err = HandleChannelEvent(ctx, db, rp, models.ChannelEventType(contactEvent.Type), evt, nil)

		case MsgEventType:
			msg := &MsgEvent{}
			err = json.Unmarshal(contactEvent.Task, msg)
			if err != nil {
				return errors.Wrapf(err, "error unmarshalling msg event: %s", event)
			}
			err = handleMsgEvent(ctx, db, rp, msg)

		case TicketEventType:
			evt := &models.TicketEvent{}
			err = json.Unmarshal(contactEvent.Task, evt)
			if err != nil {
				return errors.Wrapf(err, "error unmarshalling ticket event: %s", event)
			}
			err = handleTicketEvent(ctx, db, rp, evt)

		case TimeoutEventType, ExpirationEventType:
			evt := &TimedEvent{}
			err = json.Unmarshal(contactEvent.Task, evt)
			if err != nil {
				return errors.Wrapf(err, "error unmarshalling timeout event: %s", event)
			}
			err = handleTimedEvent(ctx, db, rp, contactEvent.Type, evt)

		default:
			return errors.Errorf("unknown contact event type: %s", contactEvent.Type)
		}

		// log our processing time to librato
		librato.Gauge(fmt.Sprintf("mr.%s_elapsed", contactEvent.Type), float64(time.Since(start))/float64(time.Second))

		// and total latency for this task since it was queued
		librato.Gauge(fmt.Sprintf("mr.%s_latency", contactEvent.Type), float64(time.Since(task.QueuedOn))/float64(time.Second))

		// if we get an error processing an event, requeue it for later and return our error
		if err != nil {
			log := logrus.WithFields(logrus.Fields{
				"org_id":     task.OrgID,
				"contact_id": eventTask.ContactID,
				"event":      event,
			})

			contactEvent.ErrorCount++
			if contactEvent.ErrorCount < 3 {
				rc := rp.Get()
				retryErr := queueHandleTask(rc, eventTask.ContactID, contactEvent, true)
				if retryErr != nil {
					logrus.WithError(retryErr).Error("error requeuing errored contact event")
				}
				rc.Close()

				log.WithError(err).WithField("error_count", contactEvent.ErrorCount).Error("error handling contact event")
				return nil
			}
			log.WithError(err).Error("error handling contact event, permanent failure")
			return nil
		}
	}
}

// handleTimedEvent is called for timeout events
func handleTimedEvent(ctx context.Context, db *sqlx.DB, rp *redis.Pool, eventType string, event *TimedEvent) error {
	start := time.Now()
	log := logrus.WithFields(logrus.Fields{
		"event_type": eventType,
		"contact_id": event.ContactID,
		"run_id":     event.RunID,
		"session_id": event.SessionID,
	})
	oa, err := models.GetOrgAssets(ctx, db, event.OrgID)
	if err != nil {
		return errors.Wrapf(err, "error loading org")
	}

	// load our contact
	contacts, err := models.LoadContacts(ctx, db, oa, []models.ContactID{event.ContactID})
	if err != nil {
		return errors.Wrapf(err, "error loading contact")
	}

	// contact has been deleted or is blocked/stopped/archived, ignore this event
	if len(contacts) == 0 || contacts[0].Status() != models.ContactStatusActive {
		return nil
	}

	modelContact := contacts[0]

	// build our flow contact
	contact, err := modelContact.FlowContact(oa)
	if err != nil {
		return errors.Wrapf(err, "error creating flow contact")
	}

	// get the active session for this contact
	session, err := models.ActiveSessionForContact(ctx, db, oa, models.FlowTypeMessaging, contact)
	if err != nil {
		return errors.Wrapf(err, "error loading active session for contact")
	}

	// if we didn't find a session or it is another session then this flow got interrupted and this is a race, fail it
	if session == nil || session.ID() != event.SessionID {
		log.Error("expiring run with mismatched session, session for run no longer active, failing runs and session")
		err = models.ExitSessions(ctx, db, []models.SessionID{event.SessionID}, models.ExitFailed, time.Now())
		if err != nil {
			return errors.Wrapf(err, "error failing expired runs for session that is no longer active")
		}
		return nil
	}

	// resume their flow based on the timed event
	var resume flows.Resume
	switch eventType {

	case ExpirationEventType:
		// check that our expiration is still the same
		expiration, err := models.RunExpiration(ctx, db, event.RunID)
		if err != nil {
			return errors.Wrapf(err, "unable to load expiration for run")
		}

		if expiration == nil {
			log.WithField("event_expiration", event.Time).WithField("run_expiration", expiration).Info("ignoring expiration, run no longer active")
			return nil
		}

		if expiration != nil && !expiration.Equal(event.Time) {
			log.WithField("event_expiration", event.Time).WithField("run_expiration", expiration).Info("ignoring expiration, has been updated")
			return nil
		}

		resume = resumes.NewRunExpiration(oa.Env(), contact)

	case TimeoutEventType:
		if session.TimeoutOn() == nil {
			log.WithField("session_id", session.ID()).Info("ignoring session timeout, has no timeout set")
			return nil
		}

		// check that the timeout is the same
		timeout := *session.TimeoutOn()
		if !timeout.Equal(event.Time) {
			log.WithField("event_timeout", event.Time).WithField("session_timeout", timeout).Info("ignoring timeout, has been updated")
			return nil
		}

		resume = resumes.NewWaitTimeout(oa.Env(), contact)

	default:
		return errors.Errorf("unknown event type: %s", eventType)
	}

	_, err = runner.ResumeFlow(ctx, db, rp, oa, session, resume, nil)
	if err != nil {
		return errors.Wrapf(err, "error resuming flow for timeout")
	}

	log.WithField("elapsed", time.Since(start)).Info("handled timed event")
	return nil
}

// HandleChannelEvent is called for channel events
func HandleChannelEvent(ctx context.Context, db *sqlx.DB, rp *redis.Pool, eventType models.ChannelEventType, event *models.ChannelEvent, conn *models.ChannelConnection) (*models.Session, error) {
	oa, err := models.GetOrgAssets(ctx, db, event.OrgID())
	if err != nil {
		return nil, errors.Wrapf(err, "error loading org")
	}

	// load the channel for this event
	channel := oa.ChannelByID(event.ChannelID())
	if channel == nil {
		logrus.WithField("channel_id", event.ChannelID).Info("ignoring event, couldn't find channel")
		return nil, nil
	}

	// load our contact
	contacts, err := models.LoadContacts(ctx, db, oa, []models.ContactID{event.ContactID()})
	if err != nil {
		return nil, errors.Wrapf(err, "error loading contact")
	}

	// contact has been deleted or is blocked, ignore this event
	if len(contacts) == 0 || contacts[0].Status() == models.ContactStatusBlocked {
		return nil, nil
	}

	modelContact := contacts[0]

	if models.ContactSeenEvents[eventType] {
		err = modelContact.UpdateLastSeenOn(ctx, db, event.OccurredOn())
		if err != nil {
			return nil, errors.Wrap(err, "error updating contact last_seen_on")
		}
	}

	// make sure this URN is our highest priority (this is usually a noop)
	err = modelContact.UpdatePreferredURN(ctx, db, oa, event.URNID(), channel)
	if err != nil {
		return nil, errors.Wrapf(err, "error changing primary URN")
	}

	// build our flow contact
	contact, err := modelContact.FlowContact(oa)
	if err != nil {
		return nil, errors.Wrapf(err, "error creating flow contact")
	}

	// do we have associated trigger?
	var trigger *models.Trigger

	switch eventType {

	case models.NewConversationEventType:
		trigger = models.FindMatchingNewConversationTrigger(oa, channel)

	case models.ReferralEventType:
		trigger = models.FindMatchingReferralTrigger(oa, channel, event.ExtraValue("referrer_id"))

	case models.MOMissEventType:
		trigger = models.FindMatchingMissedCallTrigger(oa)

	case models.MOCallEventType:
		trigger = models.FindMatchingIncomingCallTrigger(oa, contact)

	case models.WelcomeMessageEventType:
		trigger = nil

	default:
		return nil, errors.Errorf("unknown channel event type: %s", eventType)
	}

	if event.IsNewContact() {
		err = models.CalculateDynamicGroups(ctx, db, oa, contact)
		if err != nil {
			return nil, errors.Wrapf(err, "unable to initialize new contact")
		}
	}

	// no trigger, noop, move on
	if trigger == nil {
		logrus.WithField("channel_id", event.ChannelID()).WithField("event_type", eventType).WithField("extra", event.Extra()).Info("ignoring channel event, no trigger found")
		return nil, nil
	}

	// load our flow
	flow, err := oa.FlowByID(trigger.FlowID())
	if err == models.ErrNotFound {
		return nil, nil
	}

	if err != nil {
		return nil, errors.Wrapf(err, "error loading flow for trigger")
	}

	// if this is an IVR flow, we need to trigger that start (which happens in a different queue)
	if flow.FlowType() == models.FlowTypeVoice && conn == nil {
		err = runner.TriggerIVRFlow(ctx, db, rp, oa.OrgID(), flow.ID(), []models.ContactID{modelContact.ID()}, nil)
		if err != nil {
			return nil, errors.Wrapf(err, "error while triggering ivr flow")
		}
		return nil, nil
	}

	// create our parameters, we just convert this from JSON
	var params *types.XObject
	if event.Extra() != nil {
		asJSON, err := json.Marshal(event.Extra())
		if err != nil {
			return nil, errors.Wrapf(err, "unable to marshal extra from channel event")
		}
		params, err = types.ReadXObject(asJSON)
		if err != nil {
			return nil, errors.Wrapf(err, "unable to read extra from channel event")
		}
	}

	// build our flow trigger
	var flowTrigger flows.Trigger
	switch eventType {

	case models.NewConversationEventType, models.ReferralEventType, models.MOMissEventType:
		flowTrigger = triggers.NewBuilder(oa.Env(), flow.FlowReference(), contact).
			Channel(channel.ChannelReference(), triggers.ChannelEventType(eventType)).
			WithParams(params).
			Build()

	case models.MOCallEventType:
		urn := contacts[0].URNForID(event.URNID())
		flowTrigger = triggers.NewBuilder(oa.Env(), flow.FlowReference(), contact).
			Channel(channel.ChannelReference(), triggers.ChannelEventTypeIncomingCall).
			WithConnection(urn).
			Build()

	default:
		return nil, errors.Errorf("unknown channel event type: %s", eventType)
	}

	// if we have a channel connection we set the connection on the session before our event hooks fire
	// so that IVR messages can be created with the right connection reference
	var hook models.SessionCommitHook
	if conn != nil {
		hook = func(ctx context.Context, tx *sqlx.Tx, rp *redis.Pool, oa *models.OrgAssets, sessions []*models.Session) error {
			for _, session := range sessions {
				session.SetChannelConnection(conn)
			}
			return nil
		}
	}

	sessions, err := runner.StartFlowForContacts(ctx, db, rp, oa, flow, []flows.Trigger{flowTrigger}, hook, true)
	if err != nil {
		return nil, errors.Wrapf(err, "error starting flow for contact")
	}
	if len(sessions) == 0 {
		return nil, nil
	}
	return sessions[0], nil
}

// handleStopEvent is called when a contact is stopped by courier
func handleStopEvent(ctx context.Context, db *sqlx.DB, rp *redis.Pool, event *StopEvent) error {
	tx, err := db.BeginTxx(ctx, nil)
	if err != nil {
		return errors.Wrapf(err, "unable to start transaction for stopping contact")
	}

	err = models.StopContact(ctx, tx, event.OrgID, event.ContactID)
	if err != nil {
		tx.Rollback()
		return err
	}

	err = models.UpdateContactLastSeenOn(ctx, tx, event.ContactID, event.OccurredOn)
	if err != nil {
		tx.Rollback()
		return err
	}

	err = tx.Commit()
	if err != nil {
		return errors.Wrapf(err, "unable to commit for contact stop")
	}
	return err
}

// handleMsgEvent is called when a new message arrives from a contact
func handleMsgEvent(ctx context.Context, db *sqlx.DB, rp *redis.Pool, event *MsgEvent) error {
	oa, err := models.GetOrgAssets(ctx, db, event.OrgID)
	if err != nil {
		return errors.Wrapf(err, "error loading org")
	}

	// allocate a topup for this message if org uses topups
	topupID, err := models.AllocateTopups(ctx, db, rp, oa.Org(), 1)
	if err != nil {
		return errors.Wrapf(err, "error allocating topup for incoming message")
	}

	// load our contact
	contacts, err := models.LoadContacts(ctx, db, oa, []models.ContactID{event.ContactID})
	if err != nil {
		return errors.Wrapf(err, "error loading contact")
	}

	// contact has been deleted, ignore this message but mark it as handled
	if len(contacts) == 0 {
		err := models.UpdateMessage(ctx, db, event.MsgID, models.MsgStatusHandled, models.VisibilityArchived, models.TypeInbox, topupID)
		if err != nil {
			return errors.Wrapf(err, "error updating message for deleted contact")
		}
		return nil
	}

	modelContact := contacts[0]

	// load the channel for this message
	channel := oa.ChannelByID(event.ChannelID)

	// if we have URNs make sure the message URN is our highest priority (this is usually a noop)
	if len(modelContact.URNs()) > 0 {
		err = modelContact.UpdatePreferredURN(ctx, db, oa, event.URNID, channel)
		if err != nil {
			return errors.Wrapf(err, "error changing primary URN")
		}
	}

	// build our flow contact
	contact, err := modelContact.FlowContact(oa)
	if err != nil {
		return errors.Wrapf(err, "error creating flow contact")
	}

	// if this channel is no longer active or this contact is blocked, ignore this message (mark it as handled)
	if channel == nil || modelContact.Status() == models.ContactStatusBlocked {
		err := models.UpdateMessage(ctx, db, event.MsgID, models.MsgStatusHandled, models.VisibilityArchived, models.TypeInbox, topupID)
		if err != nil {
			return errors.Wrapf(err, "error marking blocked or nil channel message as handled")
		}
		return nil
	}

	// stopped contact? they are unstopped if they send us an incoming message
	newContact := event.NewContact
	if modelContact.Status() == models.ContactStatusStopped {
		err := modelContact.Unstop(ctx, db)
		if err != nil {
			return errors.Wrapf(err, "error unstopping contact")
		}

		newContact = true
	}

	// if this is a new contact, we need to calculate dynamic groups and campaigns
	if newContact {
		err = models.CalculateDynamicGroups(ctx, db, oa, contact)
		if err != nil {
			return errors.Wrapf(err, "unable to initialize new contact")
		}
	}

	// look up any open tickets for this contact and forward this message to them
	tickets, err := models.LoadOpenTicketsForContact(ctx, db, modelContact)
	if err != nil {
		return errors.Wrapf(err, "unable to look up open tickets for contact")
	}
	for _, ticket := range tickets {
		ticket.ForwardIncoming(ctx, db, oa, event.MsgUUID, event.Text, event.Attachments)
	}

	// find any matching triggers
	trigger := models.FindMatchingMsgTrigger(oa, contact, event.Text)

	// get any active session for this contact
	session, err := models.ActiveSessionForContact(ctx, db, oa, models.FlowTypeMessaging, contact)
	if err != nil {
		return errors.Wrapf(err, "error loading active session for contact")
	}

	// we have a session and it has an active flow, check whether we should honor triggers
	var flow *models.Flow
	if session != nil && session.CurrentFlowID() != models.NilFlowID {
		flow, err = oa.FlowByID(session.CurrentFlowID())

		// flow this session is in is gone, interrupt our session and reset it
		if err == models.ErrNotFound {
			err = models.ExitSessions(ctx, db, []models.SessionID{session.ID()}, models.ExitFailed, time.Now())
			session = nil
		}

		if err != nil {
			return errors.Wrapf(err, "error loading flow for session")
		}
	}

	msgIn := flows.NewMsgIn(event.MsgUUID, event.URN, channel.ChannelReference(), event.Text, event.Attachments)
	msgIn.SetExternalID(string(event.MsgExternalID))
	msgIn.SetID(event.MsgID)

	// build our hook to mark our message as handled
	hook := func(ctx context.Context, tx *sqlx.Tx, rp *redis.Pool, oa *models.OrgAssets, sessions []*models.Session) error {
		// set our incoming message event on our session
		if len(sessions) != 1 {
			return errors.Errorf("handle hook called with more than one session")
		}
		sessions[0].SetIncomingMsg(event.MsgID, event.MsgExternalID)

		err = models.UpdateMessage(ctx, tx, event.MsgID, models.MsgStatusHandled, models.VisibilityVisible, models.TypeFlow, topupID)
		if err != nil {
			return errors.Wrapf(err, "error marking message as handled")
		}
		return nil
	}

	// we found a trigger and their session is nil or doesn't ignore keywords
	if (trigger != nil && trigger.TriggerType() != models.CatchallTriggerType && (flow == nil || !flow.IgnoreTriggers())) ||
		(trigger != nil && trigger.TriggerType() == models.CatchallTriggerType && (flow == nil)) {
		// load our flow
		flow, err := oa.FlowByID(trigger.FlowID())
		if err != nil && err != models.ErrNotFound {
			return errors.Wrapf(err, "error loading flow for trigger")
		}

		// trigger flow is still active, start it
		if flow != nil {
			// if this is an IVR flow, we need to trigger that start (which happens in a different queue)
			if flow.FlowType() == models.FlowTypeVoice {
				err = runner.TriggerIVRFlow(ctx, db, rp, oa.OrgID(), flow.ID(), []models.ContactID{modelContact.ID()}, func(ctx context.Context, tx *sqlx.Tx) error {
					return models.UpdateMessage(ctx, tx, event.MsgID, models.MsgStatusHandled, models.VisibilityVisible, models.TypeFlow, topupID)
				})
				if err != nil {
					return errors.Wrapf(err, "error while triggering ivr flow")
				}
				return nil
			}

			// otherwise build the trigger and start the flow directly
			trigger := triggers.NewBuilder(oa.Env(), flow.FlowReference(), contact).Msg(msgIn).WithMatch(trigger.Match()).Build()
			_, err = runner.StartFlowForContacts(ctx, db, rp, oa, flow, []flows.Trigger{trigger}, hook, true)
			if err != nil {
				return errors.Wrapf(err, "error starting flow for contact")
			}
			return nil
		}
	}

	// if there is a session, resume it
	if session != nil && flow != nil {
		resume := resumes.NewMsg(oa.Env(), contact, msgIn)
		_, err = runner.ResumeFlow(ctx, db, rp, oa, session, resume, hook)
		if err != nil {
			return errors.Wrapf(err, "error resuming flow for contact")
		}
		return nil
	}

	// this message didn't trigger and new sessions or resume any existing ones, so handle as inbox
	err = handleAsInbox(ctx, db, rp, oa, contact, msgIn, topupID)
	if err != nil {
		return errors.Wrapf(err, "error handling inbox message")
	}
	return nil
}

func handleTicketEvent(ctx context.Context, db *sqlx.DB, rp *redis.Pool, event *models.TicketEvent) error {
	oa, err := models.GetOrgAssets(ctx, db, event.OrgID)
	if err != nil {
		return errors.Wrapf(err, "error loading org")
	}

	// load our ticket
	tickets, err := models.LoadTickets(ctx, db, oa.OrgID(), []models.TicketID{event.TicketID})
	if err != nil {
		return errors.Wrapf(err, "error loading ticket")
	}
	// ticket has been deleted ignore this event
	if len(tickets) == 0 {
		return nil
	}

	modelTicket := tickets[0]

	// load our contact
	contacts, err := models.LoadContacts(ctx, db, oa, []models.ContactID{modelTicket.ContactID()})
	if err != nil {
		return errors.Wrapf(err, "error loading contact")
	}

	// contact has been deleted ignore this event
	if len(contacts) == 0 {
		return nil
	}

	modelContact := contacts[0]

	// build our flow contact
	contact, err := modelContact.FlowContact(oa)
	if err != nil {
		return errors.Wrapf(err, "error creating flow contact")
	}

	// do we have associated trigger?
	var trigger *models.Trigger

	switch event.EventType {
	case triggers.TicketEventTypeClosed:
		trigger = models.FindMatchingTicketClosedTrigger(oa, contact)
	default:
		return errors.Errorf("unknown ticket event type: %s", event.EventType)
	}

	// no trigger, noop, move on
	if trigger == nil {
		logrus.WithField("ticket_id", event.TicketID).WithField("event_type", event.EventType).Info("ignoring ticket event, no trigger found")
		return nil
	}

	// load our flow
	flow, err := oa.FlowByID(trigger.FlowID())
	if err == models.ErrNotFound {
		return nil
	}
	if err != nil {
		return errors.Wrapf(err, "error loading flow for trigger")
	}

	// if this is an IVR flow, we need to trigger that start (which happens in a different queue)
	if flow.FlowType() == models.FlowTypeVoice {
		err = runner.TriggerIVRFlow(ctx, db, rp, oa.OrgID(), flow.ID(), []models.ContactID{modelContact.ID()}, nil)
		if err != nil {
			return errors.Wrapf(err, "error while triggering ivr flow")
		}
		return nil
	}

	// build our flow ticket
	ticket, err := tickets[0].FlowTicket(oa)
	if err != nil {
		return errors.Wrapf(err, "error creating flow contact")
	}

	// build our flow trigger
	var flowTrigger flows.Trigger

	switch event.EventType {
	case triggers.TicketEventTypeClosed:
		flowTrigger = triggers.NewBuilder(oa.Env(), flow.FlowReference(), contact).
			Ticket(ticket, triggers.TicketEventTypeClosed).
			Build()
	default:
		return errors.Errorf("unknown ticket event type: %s", event.EventType)
	}

	_, err = runner.StartFlowForContacts(ctx, db, rp, oa, flow, []flows.Trigger{flowTrigger}, nil, true)
	if err != nil {
		return errors.Wrapf(err, "error starting flow for contact")
	}
	return nil
}

func handleAsInbox(ctx context.Context, db *sqlx.DB, rp *redis.Pool, oa *models.OrgAssets, contact *flows.Contact, msg *flows.MsgIn, topupID models.TopupID) error {
	msgEvent := events.NewMsgReceived(msg)
	contact.SetLastSeenOn(msgEvent.CreatedOn())
	contactEvents := map[*flows.Contact][]flows.Event{contact: {msgEvent}}

	err := models.HandleAndCommitEvents(ctx, db, rp, oa, contactEvents)
	if err != nil {
		return errors.Wrap(err, "error handling inbox message events")
	}

	err = models.UpdateMessage(ctx, db, msg.ID(), models.MsgStatusHandled, models.VisibilityVisible, models.TypeInbox, topupID)
	if err != nil {
		return errors.Wrapf(err, "error marking message as handled")
	}

	return nil
}

type HandleEventTask struct {
	ContactID models.ContactID `json:"contact_id"`
}

type TimedEvent struct {
	ContactID models.ContactID `json:"contact_id"`
	OrgID     models.OrgID     `json:"org_id"`
	SessionID models.SessionID `json:"session_id"`
	RunID     models.FlowRunID `json:"run_id,omitempty"`
	Time      time.Time        `json:"time"`
}

type MsgEvent struct {
	ContactID     models.ContactID   `json:"contact_id"`
	OrgID         models.OrgID       `json:"org_id"`
	ChannelID     models.ChannelID   `json:"channel_id"`
	MsgID         flows.MsgID        `json:"msg_id"`
	MsgUUID       flows.MsgUUID      `json:"msg_uuid"`
	MsgExternalID null.String        `json:"msg_external_id"`
	URN           urns.URN           `json:"urn"`
	URNID         models.URNID       `json:"urn_id"`
	Text          string             `json:"text"`
	Attachments   []utils.Attachment `json:"attachments"`
	NewContact    bool               `json:"new_contact"`
	CreatedOn     time.Time          `json:"created_on"`
}

type StopEvent struct {
	ContactID  models.ContactID `json:"contact_id"`
	OrgID      models.OrgID     `json:"org_id"`
	OccurredOn time.Time        `json:"occurred_on"`
}

// creates a new event task for the passed in timeout event
func newTimedTask(eventType string, orgID models.OrgID, contactID models.ContactID, sessionID models.SessionID, runID models.FlowRunID, eventTime time.Time) *queue.Task {
	event := &TimedEvent{
		OrgID:     orgID,
		ContactID: contactID,
		SessionID: sessionID,
		RunID:     runID,
		Time:      eventTime,
	}
	eventJSON, err := json.Marshal(event)
	if err != nil {
		panic(err)
	}

	task := &queue.Task{
		Type:     eventType,
		OrgID:    int(orgID),
		Task:     eventJSON,
		QueuedOn: time.Now(),
	}

	return task
}

// NewTimeoutTask creates a new event task for the passed in timeout event
func NewTimeoutTask(orgID models.OrgID, contactID models.ContactID, sessionID models.SessionID, time time.Time) *queue.Task {
	return newTimedTask(TimeoutEventType, orgID, contactID, sessionID, models.NilFlowRunID, time)
}

// NewExpirationTask creates a new event task for the passed in expiration event
func NewExpirationTask(orgID models.OrgID, contactID models.ContactID, sessionID models.SessionID, runID models.FlowRunID, time time.Time) *queue.Task {
	return newTimedTask(ExpirationEventType, orgID, contactID, sessionID, runID, time)
}<|MERGE_RESOLUTION|>--- conflicted
+++ resolved
@@ -43,15 +43,6 @@
 	mailroom.AddTaskFunction(queue.HandleContactEvent, HandleEvent)
 }
 
-<<<<<<< HEAD
-func handleEvent(ctx context.Context, rt *runtime.Runtime, task *queue.Task) error {
-	return HandleContactEvent(ctx, rt.DB, rt.RP, task)
-}
-
-// HandleContactEvent is called when an event comes in for a contact.  to make sure we don't get into
-// a situation of being off by one, this task ingests and handles all the events for a contact, one by one
-func HandleContactEvent(ctx context.Context, db *sqlx.DB, rp *redis.Pool, task *queue.Task) error {
-=======
 func HandleEvent(ctx context.Context, rt *runtime.Runtime, task *queue.Task) error {
 	return handleContactEvent(ctx, rt.DB, rt.RP, task)
 }
@@ -59,7 +50,6 @@
 // Called when an event comes in for a contact. To make sure we don't get into a situation of being off by one,
 // this task ingests and handles all the events for a contact, one by one.
 func handleContactEvent(ctx context.Context, db *sqlx.DB, rp *redis.Pool, task *queue.Task) error {
->>>>>>> c9bb6d96
 	ctx, cancel := context.WithTimeout(ctx, time.Minute*5)
 	defer cancel()
 
