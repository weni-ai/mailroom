package handler

import (
	"context"
	"encoding/json"
	"fmt"
	"time"

	"github.com/gomodule/redigo/redis"
	"github.com/jmoiron/sqlx"
	"github.com/nyaruka/gocommon/urns"
	"github.com/nyaruka/goflow/excellent/types"
	"github.com/nyaruka/goflow/flows"
	"github.com/nyaruka/goflow/flows/events"
	"github.com/nyaruka/goflow/flows/resumes"
	"github.com/nyaruka/goflow/flows/triggers"
	"github.com/nyaruka/goflow/utils"
	"github.com/nyaruka/librato"
	"github.com/nyaruka/mailroom"
	"github.com/nyaruka/mailroom/core/models"
	"github.com/nyaruka/mailroom/core/queue"
	"github.com/nyaruka/mailroom/core/runner"
	"github.com/nyaruka/mailroom/runtime"
	"github.com/nyaruka/mailroom/utils/locker"
	"github.com/nyaruka/null"
	"github.com/pkg/errors"
	"github.com/sirupsen/logrus"
)

const (
	MOMissEventType          = string(models.MOMissEventType)
	NewConversationEventType = "new_conversation"
	WelcomeMessageEventType  = "welcome_message"
	ReferralEventType        = "referral"
	StopEventType            = "stop_event"
	MsgEventType             = "msg_event"
	ExpirationEventType      = "expiration_event"
	TimeoutEventType         = "timeout_event"
)

func init() {
	mailroom.AddTaskFunction(queue.HandleContactEvent, HandleEvent)
}

<<<<<<< HEAD
// AddHandleTask adds a single task for the passed in contact.
func AddHandleTask(rc redis.Conn, contactID models.ContactID, task *queue.Task) error {
	return addHandleTask(rc, contactID, task, false)
}

// addContactTask pushes a single contact task on our queue. Note this does not push the actual content of the task
// only that a task exists for the contact, addHandleTask should be used if the task has already been pushed
// off the contact specific queue.
func addContactTask(rc redis.Conn, orgID models.OrgID, contactID models.ContactID) error {
	// create our contact event
	contactTask := &HandleEventTask{ContactID: contactID}

	// then add a handle task for that contact on our global handler queue
	err := queue.AddTask(rc, queue.HandlerQueue, queue.HandleContactEvent, int(orgID), contactTask, queue.DefaultPriority)
	if err != nil {
		return errors.Wrapf(err, "error adding handle event task")
	}
	return nil
}

// addHandleTask adds a single task for the passed in contact. `front` specifies whether the task
// should be inserted in front of all other tasks for that contact
func addHandleTask(rc redis.Conn, contactID models.ContactID, task *queue.Task, front bool) error {
	// marshal our task
	taskJSON, err := json.Marshal(task)
	if err != nil {
		return errors.Wrapf(err, "error marshalling contact task")
	}

	// first push the event on our contact queue
	contactQ := fmt.Sprintf("c:%d:%d", task.OrgID, contactID)
	if front {
		_, err = redis.Int64(rc.Do("lpush", contactQ, string(taskJSON)))

	} else {
		_, err = redis.Int64(rc.Do("rpush", contactQ, string(taskJSON)))
	}
	if err != nil {
		return errors.Wrapf(err, "error adding contact event")
	}

	return addContactTask(rc, models.OrgID(task.OrgID), contactID)
}

func handleEvent(ctx context.Context, rt *runtime.Runtime, task *queue.Task) error {
	return handleContactEvent(ctx, rt, task)
}

// handleContactEvent is called when an event comes in for a contact.  to make sure we don't get into
// a situation of being off by one, this task ingests and handles all the events for a contact, one by one
func handleContactEvent(ctx context.Context, rt *runtime.Runtime, task *queue.Task) error {
=======
func HandleEvent(ctx context.Context, rt *runtime.Runtime, task *queue.Task) error {
	return handleContactEvent(ctx, rt.DB, rt.RP, task)
}

// Called when an event comes in for a contact. To make sure we don't get into a situation of being off by one,
// this task ingests and handles all the events for a contact, one by one.
func handleContactEvent(ctx context.Context, db *sqlx.DB, rp *redis.Pool, task *queue.Task) error {
>>>>>>> 916f215d
	ctx, cancel := context.WithTimeout(ctx, time.Minute*5)
	defer cancel()

	eventTask := &HandleEventTask{}
	err := json.Unmarshal(task.Task, eventTask)
	if err != nil {
		return errors.Wrapf(err, "error decoding contact event task")
	}

	// acquire the lock for this contact
	lockID := models.ContactLock(models.OrgID(task.OrgID), eventTask.ContactID)
	lock, err := locker.GrabLock(rt.RP, lockID, time.Minute*5, time.Second*10)
	if err != nil {
		return errors.Wrapf(err, "error acquiring lock for contact %d", eventTask.ContactID)
	}

	// we didn't get the lock within our timeout, skip and requeue for later
	if lock == "" {
		rc := rt.RP.Get()
		defer rc.Close()
		err = queueContactTask(rc, models.OrgID(task.OrgID), eventTask.ContactID)
		if err != nil {
			return errors.Wrapf(err, "error re-adding contact task after failing to get lock")
		}
		logrus.WithFields(logrus.Fields{
			"org_id":     task.OrgID,
			"contact_id": eventTask.ContactID,
		}).Info("failed to get lock for contact, requeued and skipping")
		return nil
	}
	defer locker.ReleaseLock(rt.RP, lockID, lock)

	// read all the events for this contact, one by one
	contactQ := fmt.Sprintf("c:%d:%d", task.OrgID, eventTask.ContactID)
	for {
		// pop the next event off this contacts queue
		rc := rt.RP.Get()
		event, err := redis.String(rc.Do("lpop", contactQ))
		rc.Close()

		// out of tasks? that's ok, exit
		if err == redis.ErrNil {
			return nil
		}

		// real error? report
		if err != nil {
			return errors.Wrapf(err, "error popping contact event")
		}

		start := time.Now()

		// decode our event, this is a normal task at its top level
		contactEvent := &queue.Task{}
		err = json.Unmarshal([]byte(event), contactEvent)
		if err != nil {
			return errors.Wrapf(err, "error unmarshalling contact event: %s", event)
		}

		// hand off to the appropriate handler
		switch contactEvent.Type {

		case StopEventType:
			evt := &StopEvent{}
			err = json.Unmarshal(contactEvent.Task, evt)
			if err != nil {
				return errors.Wrapf(err, "error unmarshalling stop event: %s", event)
			}
			err = handleStopEvent(ctx, rt.DB, rt.RP, evt)

		case NewConversationEventType, ReferralEventType, MOMissEventType, WelcomeMessageEventType:
			evt := &models.ChannelEvent{}
			err = json.Unmarshal(contactEvent.Task, evt)
			if err != nil {
				return errors.Wrapf(err, "error unmarshalling channel event: %s", event)
			}
			_, err = HandleChannelEvent(ctx, rt, models.ChannelEventType(contactEvent.Type), evt, nil)

		case MsgEventType:
			msg := &MsgEvent{}
			err = json.Unmarshal(contactEvent.Task, msg)
			if err != nil {
				return errors.Wrapf(err, "error unmarshalling msg event: %s", event)
			}
			err = handleMsgEvent(ctx, rt, msg)

		case TimeoutEventType, ExpirationEventType:
			evt := &TimedEvent{}
			err = json.Unmarshal(contactEvent.Task, evt)
			if err != nil {
				return errors.Wrapf(err, "error unmarshalling timeout event: %s", event)
			}
			err = handleTimedEvent(ctx, rt, contactEvent.Type, evt)

		default:
			return errors.Errorf("unknown contact event type: %s", contactEvent.Type)
		}

		// log our processing time to librato
		librato.Gauge(fmt.Sprintf("mr.%s_elapsed", contactEvent.Type), float64(time.Since(start))/float64(time.Second))

		// and total latency for this task since it was queued
		librato.Gauge(fmt.Sprintf("mr.%s_latency", contactEvent.Type), float64(time.Since(task.QueuedOn))/float64(time.Second))

		// if we get an error processing an event, requeue it for later and return our error
		if err != nil {
			log := logrus.WithFields(logrus.Fields{
				"org_id":     task.OrgID,
				"contact_id": eventTask.ContactID,
				"event":      event,
			})

			contactEvent.ErrorCount++
			if contactEvent.ErrorCount < 3 {
<<<<<<< HEAD
				rc := rt.RP.Get()
				retryErr := addHandleTask(rc, eventTask.ContactID, contactEvent, true)
=======
				rc := rp.Get()
				retryErr := queueHandleTask(rc, eventTask.ContactID, contactEvent, true)
>>>>>>> 916f215d
				if retryErr != nil {
					logrus.WithError(retryErr).Error("error requeuing errored contact event")
				}
				rc.Close()

				log.WithError(err).WithField("error_count", contactEvent.ErrorCount).Error("error handling contact event")
				return nil
			}
			log.WithError(err).Error("error handling contact event, permanent failure")
			return nil
		}
	}
}

// handleTimedEvent is called for timeout events
func handleTimedEvent(ctx context.Context, rt *runtime.Runtime, eventType string, event *TimedEvent) error {
	start := time.Now()
	log := logrus.WithFields(logrus.Fields{
		"event_type": eventType,
		"contact_id": event.ContactID,
		"run_id":     event.RunID,
		"session_id": event.SessionID,
	})
	oa, err := models.GetOrgAssets(ctx, rt.DB, event.OrgID)
	if err != nil {
		return errors.Wrapf(err, "error loading org")
	}

	// load our contact
	contacts, err := models.LoadContacts(ctx, rt.DB, oa, []models.ContactID{event.ContactID})
	if err != nil {
		return errors.Wrapf(err, "error loading contact")
	}

	// contact has been deleted or is blocked/stopped/archived, ignore this event
	if len(contacts) == 0 || contacts[0].Status() != models.ContactStatusActive {
		return nil
	}

	modelContact := contacts[0]

	// build our flow contact
	contact, err := modelContact.FlowContact(oa)
	if err != nil {
		return errors.Wrapf(err, "error creating flow contact")
	}

	// get the active session for this contact
	session, err := models.ActiveSessionForContact(ctx, rt.DB, oa, models.FlowTypeMessaging, contact)
	if err != nil {
		return errors.Wrapf(err, "error loading active session for contact")
	}

	// if we didn't find a session or it is another session then this flow got interrupted and this is a race, fail it
	if session == nil || session.ID() != event.SessionID {
		log.Error("expiring run with mismatched session, session for run no longer active, failing runs and session")
		err = models.ExitSessions(ctx, rt.DB, []models.SessionID{event.SessionID}, models.ExitFailed, time.Now())
		if err != nil {
			return errors.Wrapf(err, "error failing expired runs for session that is no longer active")
		}
		return nil
	}

	// resume their flow based on the timed event
	var resume flows.Resume
	switch eventType {

	case ExpirationEventType:
		// check that our expiration is still the same
		expiration, err := models.RunExpiration(ctx, rt.DB, event.RunID)
		if err != nil {
			return errors.Wrapf(err, "unable to load expiration for run")
		}

		if expiration == nil {
			log.WithField("event_expiration", event.Time).WithField("run_expiration", expiration).Info("ignoring expiration, run no longer active")
			return nil
		}

		if expiration != nil && !expiration.Equal(event.Time) {
			log.WithField("event_expiration", event.Time).WithField("run_expiration", expiration).Info("ignoring expiration, has been updated")
			return nil
		}

		resume = resumes.NewRunExpiration(oa.Env(), contact)

	case TimeoutEventType:
		if session.TimeoutOn() == nil {
			log.WithField("session_id", session.ID()).Info("ignoring session timeout, has no timeout set")
			return nil
		}

		// check that the timeout is the same
		timeout := *session.TimeoutOn()
		if !timeout.Equal(event.Time) {
			log.WithField("event_timeout", event.Time).WithField("session_timeout", timeout).Info("ignoring timeout, has been updated")
			return nil
		}

		resume = resumes.NewWaitTimeout(oa.Env(), contact)

	default:
		return errors.Errorf("unknown event type: %s", eventType)
	}

	_, err = runner.ResumeFlow(ctx, rt, oa, session, resume, nil)
	if err != nil {
		return errors.Wrapf(err, "error resuming flow for timeout")
	}

	log.WithField("elapsed", time.Since(start)).Info("handled timed event")
	return nil
}

// HandleChannelEvent is called for channel events
func HandleChannelEvent(ctx context.Context, rt *runtime.Runtime, eventType models.ChannelEventType, event *models.ChannelEvent, conn *models.ChannelConnection) (*models.Session, error) {
	oa, err := models.GetOrgAssets(ctx, rt.DB, event.OrgID())
	if err != nil {
		return nil, errors.Wrapf(err, "error loading org")
	}

	// load the channel for this event
	channel := oa.ChannelByID(event.ChannelID())
	if channel == nil {
		logrus.WithField("channel_id", event.ChannelID).Info("ignoring event, couldn't find channel")
		return nil, nil
	}

	// load our contact
	contacts, err := models.LoadContacts(ctx, rt.DB, oa, []models.ContactID{event.ContactID()})
	if err != nil {
		return nil, errors.Wrapf(err, "error loading contact")
	}

	// contact has been deleted or is blocked, ignore this event
	if len(contacts) == 0 || contacts[0].Status() == models.ContactStatusBlocked {
		return nil, nil
	}

	modelContact := contacts[0]

	if models.ContactSeenEvents[eventType] {
		err = modelContact.UpdateLastSeenOn(ctx, rt.DB, event.OccurredOn())
		if err != nil {
			return nil, errors.Wrap(err, "error updating contact last_seen_on")
		}
	}

	// do we have associated trigger?
	var trigger *models.Trigger

	switch eventType {

	case models.NewConversationEventType:
		trigger = models.FindMatchingNewConversationTrigger(oa, channel)

	case models.ReferralEventType:
		trigger = models.FindMatchingReferralTrigger(oa, channel, event.ExtraValue("referrer_id"))

	case models.MOMissEventType:
		trigger = models.FindMatchingMissedCallTrigger(oa)

	case models.MOCallEventType:
		trigger = models.FindMatchingIncomingCallTrigger(oa, modelContact)

	case models.WelcomeMessageEventType:
		trigger = nil

	default:
		return nil, errors.Errorf("unknown channel event type: %s", eventType)
	}

	// make sure this URN is our highest priority (this is usually a noop)
	err = modelContact.UpdatePreferredURN(ctx, rt.DB, oa, event.URNID(), channel)
	if err != nil {
		return nil, errors.Wrapf(err, "error changing primary URN")
	}

	// build our flow contact
	contact, err := modelContact.FlowContact(oa)
	if err != nil {
		return nil, errors.Wrapf(err, "error creating flow contact")
	}

	if event.IsNewContact() {
		err = models.CalculateDynamicGroups(ctx, rt.DB, oa, contact)
		if err != nil {
			return nil, errors.Wrapf(err, "unable to initialize new contact")
		}
	}

	// no trigger, noop, move on
	if trigger == nil {
		logrus.WithField("channel_id", event.ChannelID()).WithField("event_type", eventType).WithField("extra", event.Extra()).Info("ignoring channel event, no trigger found")
		return nil, nil
	}

	// load our flow
	flow, err := oa.FlowByID(trigger.FlowID())
	if err == models.ErrNotFound {
		return nil, nil
	}

	if err != nil {
		return nil, errors.Wrapf(err, "error loading flow for trigger")
	}

	// if this is an IVR flow, we need to trigger that start (which happens in a different queue)
	if flow.FlowType() == models.FlowTypeVoice && conn == nil {
		err = runner.TriggerIVRFlow(ctx, rt, oa.OrgID(), flow.ID(), []models.ContactID{modelContact.ID()}, nil)
		if err != nil {
			return nil, errors.Wrapf(err, "error while triggering ivr flow")
		}
		return nil, nil
	}

	// create our parameters, we just convert this from JSON
	var params *types.XObject
	if event.Extra() != nil {
		asJSON, err := json.Marshal(event.Extra())
		if err != nil {
			return nil, errors.Wrapf(err, "unable to marshal extra from channel event")
		}
		params, err = types.ReadXObject(asJSON)
		if err != nil {
			return nil, errors.Wrapf(err, "unable to read extra from channel event")
		}
	}

	// build our flow trigger
	var flowTrigger flows.Trigger
	switch eventType {

	case models.NewConversationEventType, models.ReferralEventType, models.MOMissEventType:
		flowTrigger = triggers.NewBuilder(oa.Env(), flow.FlowReference(), contact).
			Channel(channel.ChannelReference(), triggers.ChannelEventType(eventType)).
			WithParams(params).
			Build()

	case models.MOCallEventType:
		urn := contacts[0].URNForID(event.URNID())
		flowTrigger = triggers.NewBuilder(oa.Env(), flow.FlowReference(), contact).
			Channel(channel.ChannelReference(), triggers.ChannelEventTypeIncomingCall).
			WithConnection(urn).
			Build()

	default:
		return nil, errors.Errorf("unknown channel event type: %s", eventType)
	}

	// if we have a channel connection we set the connection on the session before our event hooks fire
	// so that IVR messages can be created with the right connection reference
	var hook models.SessionCommitHook
	if conn != nil {
		hook = func(ctx context.Context, tx *sqlx.Tx, rp *redis.Pool, oa *models.OrgAssets, sessions []*models.Session) error {
			for _, session := range sessions {
				session.SetChannelConnection(conn)
			}
			return nil
		}
	}

	sessions, err := runner.StartFlowForContacts(ctx, rt, oa, flow, []flows.Trigger{flowTrigger}, hook, true)
	if err != nil {
		return nil, errors.Wrapf(err, "error starting flow for contact")
	}
	if len(sessions) == 0 {
		return nil, nil
	}
	return sessions[0], nil
}

// handleStopEvent is called when a contact is stopped by courier
func handleStopEvent(ctx context.Context, db *sqlx.DB, rp *redis.Pool, event *StopEvent) error {
	tx, err := db.BeginTxx(ctx, nil)
	if err != nil {
		return errors.Wrapf(err, "unable to start transaction for stopping contact")
	}

	err = models.StopContact(ctx, tx, event.OrgID, event.ContactID)
	if err != nil {
		tx.Rollback()
		return err
	}

	err = models.UpdateContactLastSeenOn(ctx, tx, event.ContactID, event.OccurredOn)
	if err != nil {
		tx.Rollback()
		return err
	}

	err = tx.Commit()
	if err != nil {
		return errors.Wrapf(err, "unable to commit for contact stop")
	}
	return err
}

// handleMsgEvent is called when a new message arrives from a contact
func handleMsgEvent(ctx context.Context, rt *runtime.Runtime, event *MsgEvent) error {
	oa, err := models.GetOrgAssets(ctx, rt.DB, event.OrgID)
	if err != nil {
		return errors.Wrapf(err, "error loading org")
	}

	// allocate a topup for this message if org uses topups
	topupID, err := models.AllocateTopups(ctx, rt.DB, rt.RP, oa.Org(), 1)
	if err != nil {
		return errors.Wrapf(err, "error allocating topup for incoming message")
	}

	// load our contact
	contacts, err := models.LoadContacts(ctx, rt.DB, oa, []models.ContactID{event.ContactID})
	if err != nil {
		return errors.Wrapf(err, "error loading contact")
	}

	// contact has been deleted, ignore this message but mark it as handled
	if len(contacts) == 0 {
		err := models.UpdateMessage(ctx, rt.DB, event.MsgID, models.MsgStatusHandled, models.VisibilityArchived, models.TypeInbox, topupID)
		if err != nil {
			return errors.Wrapf(err, "error updating message for deleted contact")
		}
		return nil
	}

	modelContact := contacts[0]

	// load the channel for this message
	channel := oa.ChannelByID(event.ChannelID)

	// if we have URNs make sure the message URN is our highest priority (this is usually a noop)
	if len(modelContact.URNs()) > 0 {
		err = modelContact.UpdatePreferredURN(ctx, rt.DB, oa, event.URNID, channel)
		if err != nil {
			return errors.Wrapf(err, "error changing primary URN")
		}
	}

	// build our flow contact
	contact, err := modelContact.FlowContact(oa)
	if err != nil {
		return errors.Wrapf(err, "error creating flow contact")
	}

	// if this channel is no longer active or this contact is blocked, ignore this message (mark it as handled)
	if channel == nil || modelContact.Status() == models.ContactStatusBlocked {
		err := models.UpdateMessage(ctx, rt.DB, event.MsgID, models.MsgStatusHandled, models.VisibilityArchived, models.TypeInbox, topupID)
		if err != nil {
			return errors.Wrapf(err, "error marking blocked or nil channel message as handled")
		}
		return nil
	}

	// stopped contact? they are unstopped if they send us an incoming message
	newContact := event.NewContact
	if modelContact.Status() == models.ContactStatusStopped {
		err := modelContact.Unstop(ctx, rt.DB)
		if err != nil {
			return errors.Wrapf(err, "error unstopping contact")
		}

		newContact = true
	}

	// if this is a new contact, we need to calculate dynamic groups and campaigns
	if newContact {
		err = models.CalculateDynamicGroups(ctx, rt.DB, oa, contact)
		if err != nil {
			return errors.Wrapf(err, "unable to initialize new contact")
		}
	}

	// look up any open tickets for this contact and forward this message to them
	tickets, err := models.LoadOpenTicketsForContact(ctx, rt.DB, modelContact)
	if err != nil {
		return errors.Wrapf(err, "unable to look up open tickets for contact")
	}
	for _, ticket := range tickets {
		ticket.ForwardIncoming(ctx, rt.DB, oa, event.MsgUUID, event.Text, event.Attachments)
	}

	// find any matching triggers
	trigger := models.FindMatchingMsgTrigger(oa, contact, event.Text)

	// get any active session for this contact
	session, err := models.ActiveSessionForContact(ctx, rt.DB, oa, models.FlowTypeMessaging, contact)
	if err != nil {
		return errors.Wrapf(err, "error loading active session for contact")
	}

	// we have a session and it has an active flow, check whether we should honor triggers
	var flow *models.Flow
	if session != nil && session.CurrentFlowID() != models.NilFlowID {
		flow, err = oa.FlowByID(session.CurrentFlowID())

		// flow this session is in is gone, interrupt our session and reset it
		if err == models.ErrNotFound {
			err = models.ExitSessions(ctx, rt.DB, []models.SessionID{session.ID()}, models.ExitFailed, time.Now())
			session = nil
		}

		if err != nil {
			return errors.Wrapf(err, "error loading flow for session")
		}
	}

	msgIn := flows.NewMsgIn(event.MsgUUID, event.URN, channel.ChannelReference(), event.Text, event.Attachments)
	msgIn.SetExternalID(string(event.MsgExternalID))
	msgIn.SetID(event.MsgID)

	// build our hook to mark our message as handled
	hook := func(ctx context.Context, tx *sqlx.Tx, rp *redis.Pool, oa *models.OrgAssets, sessions []*models.Session) error {
		// set our incoming message event on our session
		if len(sessions) != 1 {
			return errors.Errorf("handle hook called with more than one session")
		}
		sessions[0].SetIncomingMsg(event.MsgID, event.MsgExternalID)

		err = models.UpdateMessage(ctx, tx, event.MsgID, models.MsgStatusHandled, models.VisibilityVisible, models.TypeFlow, topupID)
		if err != nil {
			return errors.Wrapf(err, "error marking message as handled")
		}
		return nil
	}

	// we found a trigger and their session is nil or doesn't ignore keywords
	if (trigger != nil && trigger.TriggerType() != models.CatchallTriggerType && (flow == nil || !flow.IgnoreTriggers())) ||
		(trigger != nil && trigger.TriggerType() == models.CatchallTriggerType && (flow == nil)) {
		// load our flow
		flow, err := oa.FlowByID(trigger.FlowID())
		if err != nil && err != models.ErrNotFound {
			return errors.Wrapf(err, "error loading flow for trigger")
		}

		// trigger flow is still active, start it
		if flow != nil {
			// if this is an IVR flow, we need to trigger that start (which happens in a different queue)
			if flow.FlowType() == models.FlowTypeVoice {
				err = runner.TriggerIVRFlow(ctx, rt, oa.OrgID(), flow.ID(), []models.ContactID{modelContact.ID()}, func(ctx context.Context, tx *sqlx.Tx) error {
					return models.UpdateMessage(ctx, tx, event.MsgID, models.MsgStatusHandled, models.VisibilityVisible, models.TypeFlow, topupID)
				})
				if err != nil {
					return errors.Wrapf(err, "error while triggering ivr flow")
				}
				return nil
			}

			// otherwise build the trigger and start the flow directly
			trigger := triggers.NewBuilder(oa.Env(), flow.FlowReference(), contact).Msg(msgIn).WithMatch(trigger.Match()).Build()
			_, err = runner.StartFlowForContacts(ctx, rt, oa, flow, []flows.Trigger{trigger}, hook, true)
			if err != nil {
				return errors.Wrapf(err, "error starting flow for contact")
			}
			return nil
		}
	}

	// if there is a session, resume it
	if session != nil && flow != nil {
		resume := resumes.NewMsg(oa.Env(), contact, msgIn)
		_, err = runner.ResumeFlow(ctx, rt, oa, session, resume, hook)
		if err != nil {
			return errors.Wrapf(err, "error resuming flow for contact")
		}
		return nil
	}

	// this message didn't trigger and new sessions or resume any existing ones, so handle as inbox
	err = handleAsInbox(ctx, rt.DB, rt.RP, oa, contact, msgIn, topupID)
	if err != nil {
		return errors.Wrapf(err, "error handling inbox message")
	}
	return nil
}

func handleAsInbox(ctx context.Context, db *sqlx.DB, rp *redis.Pool, oa *models.OrgAssets, contact *flows.Contact, msg *flows.MsgIn, topupID models.TopupID) error {
	msgEvent := events.NewMsgReceived(msg)
	contact.SetLastSeenOn(msgEvent.CreatedOn())
	contactEvents := map[*flows.Contact][]flows.Event{contact: {msgEvent}}

	err := models.HandleAndCommitEvents(ctx, db, rp, oa, contactEvents)
	if err != nil {
		return errors.Wrap(err, "error handling inbox message events")
	}

	err = models.UpdateMessage(ctx, db, msg.ID(), models.MsgStatusHandled, models.VisibilityVisible, models.TypeInbox, topupID)
	if err != nil {
		return errors.Wrapf(err, "error marking message as handled")
	}

	return nil
}

type HandleEventTask struct {
	ContactID models.ContactID `json:"contact_id"`
}

type TimedEvent struct {
	ContactID models.ContactID `json:"contact_id"`
	OrgID     models.OrgID     `json:"org_id"`
	SessionID models.SessionID `json:"session_id"`
	RunID     models.FlowRunID `json:"run_id,omitempty"`
	Time      time.Time        `json:"time"`
}

type MsgEvent struct {
	ContactID     models.ContactID   `json:"contact_id"`
	OrgID         models.OrgID       `json:"org_id"`
	ChannelID     models.ChannelID   `json:"channel_id"`
	MsgID         flows.MsgID        `json:"msg_id"`
	MsgUUID       flows.MsgUUID      `json:"msg_uuid"`
	MsgExternalID null.String        `json:"msg_external_id"`
	URN           urns.URN           `json:"urn"`
	URNID         models.URNID       `json:"urn_id"`
	Text          string             `json:"text"`
	Attachments   []utils.Attachment `json:"attachments"`
	NewContact    bool               `json:"new_contact"`
	CreatedOn     time.Time          `json:"created_on"`
}

type StopEvent struct {
	ContactID  models.ContactID `json:"contact_id"`
	OrgID      models.OrgID     `json:"org_id"`
	OccurredOn time.Time        `json:"occurred_on"`
}

// creates a new event task for the passed in timeout event
func newTimedTask(eventType string, orgID models.OrgID, contactID models.ContactID, sessionID models.SessionID, runID models.FlowRunID, eventTime time.Time) *queue.Task {
	event := &TimedEvent{
		OrgID:     orgID,
		ContactID: contactID,
		SessionID: sessionID,
		RunID:     runID,
		Time:      eventTime,
	}
	eventJSON, err := json.Marshal(event)
	if err != nil {
		panic(err)
	}

	task := &queue.Task{
		Type:     eventType,
		OrgID:    int(orgID),
		Task:     eventJSON,
		QueuedOn: time.Now(),
	}

	return task
}

// NewTimeoutTask creates a new event task for the passed in timeout event
func NewTimeoutTask(orgID models.OrgID, contactID models.ContactID, sessionID models.SessionID, time time.Time) *queue.Task {
	return newTimedTask(TimeoutEventType, orgID, contactID, sessionID, models.NilFlowRunID, time)
}

// NewExpirationTask creates a new event task for the passed in expiration event
func NewExpirationTask(orgID models.OrgID, contactID models.ContactID, sessionID models.SessionID, runID models.FlowRunID, time time.Time) *queue.Task {
	return newTimedTask(ExpirationEventType, orgID, contactID, sessionID, runID, time)
}<|MERGE_RESOLUTION|>--- conflicted
+++ resolved
@@ -42,67 +42,13 @@
 	mailroom.AddTaskFunction(queue.HandleContactEvent, HandleEvent)
 }
 
-<<<<<<< HEAD
-// AddHandleTask adds a single task for the passed in contact.
-func AddHandleTask(rc redis.Conn, contactID models.ContactID, task *queue.Task) error {
-	return addHandleTask(rc, contactID, task, false)
-}
-
-// addContactTask pushes a single contact task on our queue. Note this does not push the actual content of the task
-// only that a task exists for the contact, addHandleTask should be used if the task has already been pushed
-// off the contact specific queue.
-func addContactTask(rc redis.Conn, orgID models.OrgID, contactID models.ContactID) error {
-	// create our contact event
-	contactTask := &HandleEventTask{ContactID: contactID}
-
-	// then add a handle task for that contact on our global handler queue
-	err := queue.AddTask(rc, queue.HandlerQueue, queue.HandleContactEvent, int(orgID), contactTask, queue.DefaultPriority)
-	if err != nil {
-		return errors.Wrapf(err, "error adding handle event task")
-	}
-	return nil
-}
-
-// addHandleTask adds a single task for the passed in contact. `front` specifies whether the task
-// should be inserted in front of all other tasks for that contact
-func addHandleTask(rc redis.Conn, contactID models.ContactID, task *queue.Task, front bool) error {
-	// marshal our task
-	taskJSON, err := json.Marshal(task)
-	if err != nil {
-		return errors.Wrapf(err, "error marshalling contact task")
-	}
-
-	// first push the event on our contact queue
-	contactQ := fmt.Sprintf("c:%d:%d", task.OrgID, contactID)
-	if front {
-		_, err = redis.Int64(rc.Do("lpush", contactQ, string(taskJSON)))
-
-	} else {
-		_, err = redis.Int64(rc.Do("rpush", contactQ, string(taskJSON)))
-	}
-	if err != nil {
-		return errors.Wrapf(err, "error adding contact event")
-	}
-
-	return addContactTask(rc, models.OrgID(task.OrgID), contactID)
-}
-
-func handleEvent(ctx context.Context, rt *runtime.Runtime, task *queue.Task) error {
+func HandleEvent(ctx context.Context, rt *runtime.Runtime, task *queue.Task) error {
 	return handleContactEvent(ctx, rt, task)
-}
-
-// handleContactEvent is called when an event comes in for a contact.  to make sure we don't get into
-// a situation of being off by one, this task ingests and handles all the events for a contact, one by one
-func handleContactEvent(ctx context.Context, rt *runtime.Runtime, task *queue.Task) error {
-=======
-func HandleEvent(ctx context.Context, rt *runtime.Runtime, task *queue.Task) error {
-	return handleContactEvent(ctx, rt.DB, rt.RP, task)
 }
 
 // Called when an event comes in for a contact. To make sure we don't get into a situation of being off by one,
 // this task ingests and handles all the events for a contact, one by one.
-func handleContactEvent(ctx context.Context, db *sqlx.DB, rp *redis.Pool, task *queue.Task) error {
->>>>>>> 916f215d
+func handleContactEvent(ctx context.Context, rt *runtime.Runtime, task *queue.Task) error {
 	ctx, cancel := context.WithTimeout(ctx, time.Minute*5)
 	defer cancel()
 
@@ -217,13 +163,8 @@
 
 			contactEvent.ErrorCount++
 			if contactEvent.ErrorCount < 3 {
-<<<<<<< HEAD
 				rc := rt.RP.Get()
-				retryErr := addHandleTask(rc, eventTask.ContactID, contactEvent, true)
-=======
-				rc := rp.Get()
 				retryErr := queueHandleTask(rc, eventTask.ContactID, contactEvent, true)
->>>>>>> 916f215d
 				if retryErr != nil {
 					logrus.WithError(retryErr).Error("error requeuing errored contact event")
 				}
