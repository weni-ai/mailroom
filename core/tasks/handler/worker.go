package handler

import (
	"bytes"
	"context"
	"database/sql"
	"encoding/json"
	"fmt"
	"io"
	"net/url"
	"time"

	"github.com/apex/log"
	"github.com/gomodule/redigo/redis"
	"github.com/jmoiron/sqlx"
	"github.com/nyaruka/gocommon/httpx"
	"github.com/nyaruka/gocommon/jsonx"
	"github.com/nyaruka/gocommon/urns"
	"github.com/nyaruka/gocommon/uuids"
	"github.com/nyaruka/goflow/assets"
	"github.com/nyaruka/goflow/excellent/types"
	"github.com/nyaruka/goflow/flows"
	"github.com/nyaruka/goflow/flows/events"
	"github.com/nyaruka/goflow/flows/modifiers"
	"github.com/nyaruka/goflow/flows/resumes"
	"github.com/nyaruka/goflow/flows/triggers"
	"github.com/nyaruka/goflow/utils"
	"github.com/nyaruka/librato"
	"github.com/nyaruka/mailroom"
	"github.com/nyaruka/mailroom/core/goflow"
	"github.com/nyaruka/mailroom/core/models"
	"github.com/nyaruka/mailroom/core/queue"
	"github.com/nyaruka/mailroom/core/runner"
	"github.com/nyaruka/mailroom/runtime"
	"github.com/nyaruka/mailroom/runtime/metrics"
	"github.com/nyaruka/mailroom/utils/dbutil"
	"github.com/nyaruka/mailroom/utils/locker"
	"github.com/nyaruka/null"
	"github.com/pkg/errors"
	"github.com/sirupsen/logrus"
)

const (
	MOMissEventType          = string(models.MOMissEventType)
	NewConversationEventType = "new_conversation"
	WelcomeMessageEventType  = "welcome_message"
	ReferralEventType        = "referral"
	StopEventType            = "stop_event"
	MsgEventType             = "msg_event"
	ExpirationEventType      = "expiration_event"
	TimeoutEventType         = "timeout_event"
	TicketClosedEventType    = "ticket_closed"
)

func init() {
	mailroom.AddTaskFunction(queue.HandleContactEvent, HandleEvent)
}

func HandleEvent(ctx context.Context, rt *runtime.Runtime, task *queue.Task) error {
	return handleContactEvent(ctx, rt, task)
}

// Called when an event comes in for a contact. To make sure we don't get into a situation of being off by one,
// this task ingests and handles all the events for a contact, one by one.
func handleContactEvent(ctx context.Context, rt *runtime.Runtime, task *queue.Task) error {
	ctx, cancel := context.WithTimeout(ctx, time.Minute*5)
	defer cancel()

	eventTask := &HandleEventTask{}
	err := json.Unmarshal(task.Task, eventTask)
	if err != nil {
		return errors.Wrapf(err, "error decoding contact event task")
	}

	// acquire the lock for this contact
	lockID := models.ContactLock(models.OrgID(task.OrgID), eventTask.ContactID)
	lock, err := locker.GrabLock(rt.RP, lockID, time.Minute*5, time.Second*10)
	if err != nil {
		return errors.Wrapf(err, "error acquiring lock for contact %d", eventTask.ContactID)
	}

	// we didn't get the lock within our timeout, skip and requeue for later
	if lock == "" {
		rc := rt.RP.Get()
		defer rc.Close()
		err = queueContactTask(rc, models.OrgID(task.OrgID), eventTask.ContactID)
		if err != nil {
			return errors.Wrapf(err, "error re-adding contact task after failing to get lock")
		}
		logrus.WithFields(logrus.Fields{
			"org_id":     task.OrgID,
			"contact_id": eventTask.ContactID,
		}).Info("failed to get lock for contact, requeued and skipping")
		return nil
	}
	defer locker.ReleaseLock(rt.RP, lockID, lock)

	// read all the events for this contact, one by one
	contactQ := fmt.Sprintf("c:%d:%d", task.OrgID, eventTask.ContactID)
	for {
		// pop the next event off this contacts queue
		rc := rt.RP.Get()
		event, err := redis.String(rc.Do("lpop", contactQ))
		rc.Close()

		// out of tasks? that's ok, exit
		if err == redis.ErrNil {
			return nil
		}

		// real error? report
		if err != nil {
			return errors.Wrapf(err, "error popping contact event")
		}

		start := time.Now()

		// decode our event, this is a normal task at its top level
		contactEvent := &queue.Task{}
		err = json.Unmarshal([]byte(event), contactEvent)
		if err != nil {
			return errors.Wrapf(err, "error unmarshalling contact event: %s", event)
		}

		// hand off to the appropriate handler
		switch contactEvent.Type {

		case StopEventType:
			evt := &StopEvent{}
			err = json.Unmarshal(contactEvent.Task, evt)
			if err != nil {
				return errors.Wrapf(err, "error unmarshalling stop event: %s", event)
			}
			err = handleStopEvent(ctx, rt, evt)

		case NewConversationEventType, ReferralEventType, MOMissEventType, WelcomeMessageEventType:
			evt := &models.ChannelEvent{}
			err = json.Unmarshal(contactEvent.Task, evt)
			if err != nil {
				return errors.Wrapf(err, "error unmarshalling channel event: %s", event)
			}
			_, err = HandleChannelEvent(ctx, rt, models.ChannelEventType(contactEvent.Type), evt, nil)

		case MsgEventType:
			msg := &MsgEvent{}
			err = json.Unmarshal(contactEvent.Task, msg)
			if err != nil {
				return errors.Wrapf(err, "error unmarshalling msg event: %s", event)
			}
			err = handleMsgEvent(ctx, rt, msg)

		case TicketClosedEventType:
			evt := &models.TicketEvent{}
			err = json.Unmarshal(contactEvent.Task, evt)
			if err != nil {
				return errors.Wrapf(err, "error unmarshalling ticket event: %s", event)
			}
			err = handleTicketEvent(ctx, rt, evt)

		case TimeoutEventType, ExpirationEventType:
			evt := &TimedEvent{}
			err = json.Unmarshal(contactEvent.Task, evt)
			if err != nil {
				return errors.Wrapf(err, "error unmarshalling timeout event: %s", event)
			}
			err = handleTimedEvent(ctx, rt, contactEvent.Type, evt)

		default:
			return errors.Errorf("unknown contact event type: %s", contactEvent.Type)
		}

		// log our processing time to librato
		librato.Gauge(fmt.Sprintf("mr.%s_elapsed", contactEvent.Type), float64(time.Since(start))/float64(time.Second))
		metrics.ObserveContactEventElapsed(models.OrgID(task.OrgID), contactEvent.Type, float64(time.Since(start))/float64(time.Millisecond))

		// and total latency for this task since it was queued
		librato.Gauge(fmt.Sprintf("mr.%s_latency", contactEvent.Type), float64(time.Since(task.QueuedOn))/float64(time.Second))
		metrics.ObserveContactEventLatency(models.OrgID(task.OrgID), contactEvent.Type, float64(time.Since(task.QueuedOn))/float64(time.Millisecond))

		// if we get an error processing an event, requeue it for later and return our error
		if err != nil {
			log := logrus.WithFields(logrus.Fields{
				"org_id":     task.OrgID,
				"contact_id": eventTask.ContactID,
				"event":      event,
			})

			if qerr := dbutil.AsQueryError(err); qerr != nil {
				log = log.WithFields(qerr.Fields())
			}

			contactEvent.ErrorCount++
			if contactEvent.ErrorCount < 3 {
				rc := rt.RP.Get()
				retryErr := queueHandleTask(rc, eventTask.ContactID, contactEvent, true)
				if retryErr != nil {
					logrus.WithError(retryErr).Error("error requeuing errored contact event")
				}
				rc.Close()

				log.WithError(err).WithField("error_count", contactEvent.ErrorCount).Error("error handling contact event")
				return nil
			}
			log.WithError(err).Error("error handling contact event, permanent failure")
			return nil
		}
	}
}

// handleTimedEvent is called for timeout events
func handleTimedEvent(ctx context.Context, rt *runtime.Runtime, eventType string, event *TimedEvent) error {
	start := time.Now()
	log := logrus.WithFields(logrus.Fields{
		"event_type": eventType,
		"contact_id": event.ContactID,
		"run_id":     event.RunID,
		"session_id": event.SessionID,
	})
	oa, err := models.GetOrgAssets(ctx, rt, event.OrgID)
	if err != nil {
		return errors.Wrapf(err, "error loading org")
	}

	// load our contact
	contacts, err := models.LoadContacts(ctx, rt.ReadonlyDB, oa, []models.ContactID{event.ContactID})
	if err != nil {
		return errors.Wrapf(err, "error loading contact")
	}

	// contact has been deleted or is blocked/stopped/archived, ignore this event
	if len(contacts) == 0 || contacts[0].Status() != models.ContactStatusActive {
		return nil
	}

	modelContact := contacts[0]

	// build our flow contact
	contact, err := modelContact.FlowContact(oa)
	if err != nil {
		return errors.Wrapf(err, "error creating flow contact")
	}

	// get the active session for this contact
	session, err := models.ActiveSessionForContact(ctx, rt.DB, rt.SessionStorage, oa, models.FlowTypeMessaging, contact)
	if err != nil {
		return errors.Wrapf(err, "error loading active session for contact")
	}

	// if we didn't find a session or it is another session then this flow got interrupted and this is a race, fail it
	if session == nil || session.ID() != event.SessionID {
		log.Error("expiring run with mismatched session, session for run no longer active, failing runs and session")
		err = models.ExitSessions(ctx, rt.DB, []models.SessionID{event.SessionID}, models.ExitFailed)
		if err != nil {
			return errors.Wrapf(err, "error failing expired runs for session that is no longer active")
		}
		return nil
	}

	// resume their flow based on the timed event
	var resume flows.Resume
	switch eventType {

	case ExpirationEventType:
		// check that our expiration is still the same
		expiration, err := models.RunExpiration(ctx, rt.DB, event.RunID)
		if err != nil {
			return errors.Wrapf(err, "unable to load expiration for run")
		}

		if expiration == nil {
			log.WithField("event_expiration", event.Time).WithField("run_expiration", expiration).Info("ignoring expiration, run no longer active")
			return nil
		}

		if expiration != nil && !expiration.Equal(event.Time) {
			log.WithField("event_expiration", event.Time).WithField("run_expiration", expiration).Info("ignoring expiration, has been updated")
			return nil
		}

		resume = resumes.NewRunExpiration(oa.Env(), contact)

	case TimeoutEventType:
		if session.TimeoutOn() == nil {
			log.WithField("session_id", session.ID()).Info("ignoring session timeout, has no timeout set")
			return nil
		}

		// check that the timeout is the same
		timeout := *session.TimeoutOn()
		if !timeout.Equal(event.Time) {
			log.WithField("event_timeout", event.Time).WithField("session_timeout", timeout).Info("ignoring timeout, has been updated")
			return nil
		}

		resume = resumes.NewWaitTimeout(oa.Env(), contact)

	default:
		return errors.Errorf("unknown event type: %s", eventType)
	}

	_, err = runner.ResumeFlow(ctx, rt, oa, session, resume, nil)
	if err != nil {
		return errors.Wrapf(err, "error resuming flow for timeout")
	}

	log.WithField("elapsed", time.Since(start)).Info("handled timed event")
	return nil
}

// HandleChannelEvent is called for channel events
func HandleChannelEvent(ctx context.Context, rt *runtime.Runtime, eventType models.ChannelEventType, event *models.ChannelEvent, conn *models.ChannelConnection) (*models.Session, error) {
	oa, err := models.GetOrgAssets(ctx, rt, event.OrgID())
	if err != nil {
		return nil, errors.Wrapf(err, "error loading org")
	}

	logrus.Info("handle channel event", eventType, event.ContactID(), event.ChannelID(), event.URNID(), event.IsNewContact())

	// load the channel for this event
	channel := oa.ChannelByID(event.ChannelID())
	if channel == nil {
		logrus.WithField("channel_id", event.ChannelID).Info("ignoring event, couldn't find channel")
		return nil, nil
	}

	// load our contact
	contacts, err := models.LoadContacts(ctx, rt.ReadonlyDB, oa, []models.ContactID{event.ContactID()})
	if err != nil {
		return nil, errors.Wrapf(err, "error loading contact")
	}

	// contact has been deleted or is blocked, ignore this event
	if len(contacts) == 0 || contacts[0].Status() == models.ContactStatusBlocked {
		return nil, nil
	}

	modelContact := contacts[0]

	if models.ContactSeenEvents[eventType] {
		err = modelContact.UpdateLastSeenOn(ctx, rt.DB, event.OccurredOn())
		if err != nil {
			return nil, errors.Wrap(err, "error updating contact last_seen_on")
		}
	}

	// make sure this URN is our highest priority (this is usually a noop)
	err = modelContact.UpdatePreferredURN(ctx, rt.DB, oa, event.URNID(), channel)
	if err != nil {
		return nil, errors.Wrapf(err, "error changing primary URN")
	}

	// build our flow contact
	contact, err := modelContact.FlowContact(oa)
	if err != nil {
		return nil, errors.Wrapf(err, "error creating flow contact")
	}

	// do we have associated trigger?
	var trigger *models.Trigger

	switch eventType {

	case models.NewConversationEventType:
		trigger = models.FindMatchingNewConversationTrigger(oa, channel)

	case models.ReferralEventType:
		trigger = models.FindMatchingReferralTrigger(oa, channel, event.ExtraValue("referrer_id"))

	case models.MOMissEventType:
		trigger = models.FindMatchingMissedCallTrigger(oa)

	case models.MOCallEventType:
		trigger = models.FindMatchingIncomingCallTrigger(oa, contact)

	case models.WelcomeMessageEventType:
		trigger = nil

	default:
		return nil, errors.Errorf("unknown channel event type: %s", eventType)
	}

	if event.IsNewContact() {
		err = models.CalculateDynamicGroups(ctx, rt.DB, oa, []*flows.Contact{contact})
		if err != nil {
			return nil, errors.Wrapf(err, "unable to initialize new contact")
		}
	}

	// no trigger, noop, move on
	if trigger == nil {
		logrus.WithField("channel_id", event.ChannelID()).WithField("event_type", eventType).WithField("extra", event.Extra()).Info("ignoring channel event, no trigger found")
		return nil, nil
	}

	// load our flow
	flow, err := oa.FlowByID(trigger.FlowID())
	if err == models.ErrNotFound {
		return nil, nil
	}

	if err != nil {
		return nil, errors.Wrapf(err, "error loading flow for trigger")
	}

	// if this is an IVR flow, we need to trigger that start (which happens in a different queue)
	if flow.FlowType() == models.FlowTypeVoice && conn == nil {
		err = runner.TriggerIVRFlow(ctx, rt, oa.OrgID(), flow.ID(), []models.ContactID{modelContact.ID()}, nil)
		if err != nil {
			return nil, errors.Wrapf(err, "error while triggering ivr flow")
		}
		return nil, nil
	}

	// create our parameters, we just convert this from JSON
	var params *types.XObject
	if event.Extra() != nil {
		asJSON, err := json.Marshal(event.Extra())
		if err != nil {
			return nil, errors.Wrapf(err, "unable to marshal extra from channel event")
		}
		params, err = types.ReadXObject(asJSON)
		if err != nil {
			return nil, errors.Wrapf(err, "unable to read extra from channel event")
		}
	}

	// build our flow trigger
	var flowTrigger flows.Trigger
	switch eventType {

	case models.NewConversationEventType, models.ReferralEventType, models.MOMissEventType:
		flowTrigger = triggers.NewBuilder(oa.Env(), flow.FlowReference(), contact).
			Channel(channel.ChannelReference(), triggers.ChannelEventType(eventType)).
			WithParams(params).
			Build()

	case models.MOCallEventType:
		urn := contacts[0].URNForID(event.URNID())
		flowTrigger = triggers.NewBuilder(oa.Env(), flow.FlowReference(), contact).
			Channel(channel.ChannelReference(), triggers.ChannelEventTypeIncomingCall).
			WithConnection(urn).
			Build()

	default:
		return nil, errors.Errorf("unknown channel event type: %s", eventType)
	}

	// if we have a channel connection we set the connection on the session before our event hooks fire
	// so that IVR messages can be created with the right connection reference
	var hook models.SessionCommitHook
	if conn != nil {
		hook = func(ctx context.Context, tx *sqlx.Tx, rp *redis.Pool, oa *models.OrgAssets, sessions []*models.Session) error {
			for _, session := range sessions {
				session.SetChannelConnection(conn)
			}
			return nil
		}
	}

	sessions, err := runner.StartFlowForContacts(ctx, rt, oa, flow, []flows.Trigger{flowTrigger}, hook, true)
	if err != nil {
		return nil, errors.Wrapf(err, "error starting flow for contact")
	}
	if len(sessions) == 0 {
		return nil, nil
	}
	return sessions[0], nil
}

// handleStopEvent is called when a contact is stopped by courier
func handleStopEvent(ctx context.Context, rt *runtime.Runtime, event *StopEvent) error {
	tx, err := rt.DB.BeginTxx(ctx, nil)
	if err != nil {
		return errors.Wrapf(err, "unable to start transaction for stopping contact")
	}

	err = models.StopContact(ctx, tx, event.OrgID, event.ContactID)
	if err != nil {
		tx.Rollback()
		return err
	}

	err = models.UpdateContactLastSeenOn(ctx, tx, event.ContactID, event.OccurredOn)
	if err != nil {
		tx.Rollback()
		return err
	}

	err = tx.Commit()
	if err != nil {
		return errors.Wrapf(err, "unable to commit for contact stop")
	}
	return err
}

// handleMsgEvent is called when a new message arrives from a contact
func handleMsgEvent(ctx context.Context, rt *runtime.Runtime, event *MsgEvent) error {
	oa, err := models.GetOrgAssets(ctx, rt, event.OrgID)
	if err != nil {
		return errors.Wrapf(err, "error loading org")
	}

	metadataJSON, _ := json.Marshal(event.Metadata)

	logrus.WithFields(logrus.Fields{
		"contact_id":     event.ContactID,
		"org_id":         event.OrgID,
		"channel_id":     event.ChannelID,
		"msg_id":         event.MsgID,
		"msg_uuid":       event.MsgUUID,
		"urn":            event.URN,
		"urn_id":         event.URNID,
		"is_new_contact": event.NewContact,
		"text":           event.Text,
		"created_on":     event.CreatedOn,
		"metadata":       string(metadataJSON),
	}).Info("init handleMsgEvent")

	// allocate a topup for this message if org uses topups
	topupID, err := models.AllocateTopups(ctx, rt.DB, rt.RP, oa.Org(), 1)
	if err != nil {
		return errors.Wrapf(err, "error allocating topup for incoming message")
	}

	// load our contact
	contacts, err := models.LoadContacts(ctx, rt.ReadonlyDB, oa, []models.ContactID{event.ContactID})
	if err != nil {
		return errors.Wrapf(err, "error loading contact")
	}

	// contact has been deleted, ignore this message but mark it as handled
	if len(contacts) == 0 {
		err := models.UpdateMessage(ctx, rt.DB, event.MsgID, models.MsgStatusHandled, models.VisibilityArchived, models.MsgTypeInbox, topupID)
		if err != nil {
			return errors.Wrapf(err, "error updating message for deleted contact")
		}
		return nil
	}

	modelContact := contacts[0]

	// load the channel for this message
	channel := oa.ChannelByID(event.ChannelID)

	// if we have URNs make sure the message URN is our highest priority (this is usually a noop)
	if len(modelContact.URNs()) > 0 {
		err = modelContact.UpdatePreferredURN(ctx, rt.DB, oa, event.URNID, channel)
		if err != nil {
			return errors.Wrapf(err, "error changing primary URN")
		}
	}

	// build our flow contact
	contact, err := modelContact.FlowContact(oa)
	if err != nil {
		return errors.Wrapf(err, "error creating flow contact")
	}

	// if this channel is no longer active or this contact is blocked, ignore this message (mark it as handled)
	if channel == nil || modelContact.Status() == models.ContactStatusBlocked {
		err := models.UpdateMessage(ctx, rt.DB, event.MsgID, models.MsgStatusHandled, models.VisibilityArchived, models.MsgTypeInbox, topupID)
		if err != nil {
			return errors.Wrapf(err, "error marking blocked or nil channel message as handled")
		}
		return nil
	}

	// track if we need to recalculate dynamic groups (due to field changes or new contact)
	recalculateDynamicGroups := false

	// if we have new contact fields, create the contact field update modifiers and apply them
	if event.NewContactFields != nil {

		// create our field modifiers
		fieldModifiers := make([]flows.Modifier, 0, len(event.NewContactFields))
		for key, value := range event.NewContactFields {
			field := oa.SessionAssets().Fields().Get(key)
			if field == nil {
				logrus.WithField("key", key).Error("unknown contact field")
				continue
			}
			fieldModifiers = append(fieldModifiers, modifiers.NewField(field, value))
		}

		// apply our field modifiers
		if len(fieldModifiers) > 0 {
			modifiersByContact := map[*flows.Contact][]flows.Modifier{contact: fieldModifiers}
			_, err = models.ApplyModifiers(ctx, rt, oa, modifiersByContact)
			if err != nil {
				return errors.Wrapf(err, "error applying contact field modifiers")
			}

			// field changes may affect dynamic group membership
			recalculateDynamicGroups = true
		}

		// reload our contact from write DB to ensure we see the changes we just made
		contacts, err = models.LoadContacts(ctx, rt.DB, oa, []models.ContactID{event.ContactID})
		if err != nil {
			return errors.Wrapf(err, "error loading contact after updating fields")
		}

		// contact has been deleted, ignore this message but mark it as handled
		if len(contacts) == 0 {
			err := models.UpdateMessage(ctx, rt.DB, event.MsgID, models.MsgStatusHandled, models.VisibilityArchived, models.MsgTypeInbox, topupID)
			if err != nil {
				return errors.Wrapf(err, "error updating message for deleted contact after updating fields")
			}
			return nil
		}

		modelContact = contacts[0]
		contact, err = modelContact.FlowContact(oa)
		if err != nil {
			return errors.Wrapf(err, "error creating flow contact after updating fields")
		}
	}

	// stopped contact? they are unstopped if they send us an incoming message
	newContact := event.NewContact
	if modelContact.Status() == models.ContactStatusStopped {
		err := modelContact.Unstop(ctx, rt.DB)
		if err != nil {
			return errors.Wrapf(err, "error unstopping contact")
		}

		newContact = true
	}

<<<<<<< HEAD
	// if this is a new contact, we need to calculate dynamic groups and campaigns
	if newContact {
		logrus.Info("starting calculating dynamic groups")
=======
	// if this is a new contact or fields were updated, we need to calculate dynamic groups
	if newContact || recalculateDynamicGroups {
>>>>>>> bee793a8
		err = models.CalculateDynamicGroups(ctx, rt.DB, oa, []*flows.Contact{contact})
		if err != nil {
			return errors.Wrapf(err, "unable to calculate dynamic groups")
		}
	}

	// look up any open tickets for this contact and forward this message to them
	tickets, err := models.LoadOpenTicketsForContact(ctx, rt.DB, modelContact)
	if err != nil {
		return errors.Wrapf(err, "unable to look up open tickets for contact")
	}
	for _, ticket := range tickets {
		ticket.ForwardIncoming(ctx, rt, oa, event.MsgUUID, event.Text, event.Attachments, event.Metadata, event.MsgExternalID)
	}

	// find any matching triggers
	trigger := models.FindMatchingMsgTrigger(oa, contact, event.Text)

	// get any active session for this contact
	session, err := models.ActiveSessionForContact(ctx, rt.DB, rt.SessionStorage, oa, models.FlowTypeMessaging, contact)
	if err != nil {
		return errors.Wrapf(err, "error loading active session for contact")
	}

	// we have a session and it has an active flow, check whether we should honor triggers
	var flow *models.Flow
	if session != nil && session.CurrentFlowID() != models.NilFlowID {
		flow, err = oa.FlowByID(session.CurrentFlowID())

		// flow this session is in is gone, interrupt our session and reset it
		if err == models.ErrNotFound {
			err = models.ExitSessions(ctx, rt.DB, []models.SessionID{session.ID()}, models.ExitFailed)
			session = nil
		}

		if err != nil {
			return errors.Wrapf(err, "error loading flow for session")
		}
	}

	msgIn := flows.NewMsgIn(event.MsgUUID, event.URN, channel.ChannelReference(), event.Text, event.Attachments)
	msgIn.SetExternalID(string(event.MsgExternalID))
	msgIn.SetID(event.MsgID)
	var order *flows.Order
	var nfmReply *flows.NFMReply
	var igComment *flows.IGComment
	var isIGComment bool
	if event.Metadata != nil {
		var metadata map[string]interface{}
		err := json.Unmarshal(event.Metadata, &metadata)
		if err != nil {
			log.WithError(err).Error("unable to unmarshal metadata from msg event")
		}
		// if metadata has order key set msg order
		mdValue, isOrder := metadata["order"]
		if isOrder {
			asJSON, err := json.Marshal(mdValue)
			if err != nil {
				log.WithError(err).Error("unable to marshal metadata from msg event")
			}
			err = json.Unmarshal(asJSON, &order)
			if err != nil {
				log.WithError(err).Error("unable to unmarshal orderJSON from metadata[\"order\"]")
			}
			msgIn.SetOrder(order)
		}
		mdValue, isNFMReply := metadata["nfm_reply"]
		if isNFMReply {
			asJSON, err := json.Marshal(mdValue)
			if err != nil {
				log.WithError(err).Error("unable to marshal metadata from msg event")
			}
			err = json.Unmarshal(asJSON, &nfmReply)
			if err != nil {
				log.WithError(err).Error("unable to unmarshal orderJSON from metadata[\"nfm_reply\"]")
			}
			msgIn.SetNFMReply(nfmReply)
		}
		mdValue, isIGComment = metadata["ig_comment"]
		if isIGComment {
			asJSON, err := json.Marshal(mdValue)
			if err != nil {
				log.WithError(err).Error("unable to marshal metadata from msg event")
			}
			err = json.Unmarshal(asJSON, &igComment)
			if err != nil {
				log.WithError(err).Error("unable to unmarshal orderJSON from metadata[\"ig_comment\"]")
			}
			msgIn.SetIGComment(igComment)
		}
	}

	// build our hook to mark a flow message as handled
	flowMsgHook := func(ctx context.Context, tx *sqlx.Tx, rp *redis.Pool, oa *models.OrgAssets, sessions []*models.Session) error {
		// set our incoming message event on our session
		if len(sessions) != 1 {
			return errors.Errorf("handle hook called with more than one session")
		}
		sessions[0].SetIncomingMsg(event.MsgID, event.MsgExternalID)

		return markMsgHandled(ctx, tx, contact, msgIn, models.MsgTypeFlow, topupID, tickets)
	}

	// check whether it is to direct to the brain or not
	isBrain := false
	if oa.Org().BrainOn() && !isIGComment {
		isBrain = true

		err = models.CalculateDynamicGroups(ctx, rt.DB, oa, []*flows.Contact{contact})
		if err != nil {
			return errors.Wrapf(err, "unable to initialize new contact")
		}
	}

	// we found a trigger and their session is nil or doesn't ignore keywords
	if ((trigger != nil && trigger.TriggerType() != models.CatchallTriggerType && (flow == nil || !flow.IgnoreTriggers())) ||
		(trigger != nil && trigger.TriggerType() == models.CatchallTriggerType && (flow == nil))) && !isBrain {
		// load our flow
		flow, err := oa.FlowByID(trigger.FlowID())
		if err != nil && err != models.ErrNotFound {
			return errors.Wrapf(err, "error loading flow for trigger")
		}

		// trigger flow is still active, start it
		if flow != nil {
			// if this is an IVR flow, we need to trigger that start (which happens in a different queue)
			if flow.FlowType() == models.FlowTypeVoice {
				ivrMsgHook := func(ctx context.Context, tx *sqlx.Tx) error {
					return markMsgHandled(ctx, tx, contact, msgIn, models.MsgTypeFlow, topupID, tickets)
				}
				err = runner.TriggerIVRFlow(ctx, rt, oa.OrgID(), flow.ID(), []models.ContactID{modelContact.ID()}, ivrMsgHook)
				if err != nil {
					return errors.Wrapf(err, "error while triggering ivr flow")
				}
				return nil
			}

			// otherwise build the trigger and start the flow directly
			trigger := triggers.NewBuilder(oa.Env(), flow.FlowReference(), contact).Msg(msgIn).WithMatch(trigger.Match())

			if event.Metadata != nil {
				var params *types.XObject
				params, err = types.ReadXObject(event.Metadata)
				if err != nil {
					log.WithError(err).Error("unable to marshal metadata from msg event")
				}

				trigger.WithParams(params)
			}
			triggerBuild := trigger.Build()

			_, err = runner.StartFlowForContacts(ctx, rt, oa, flow, []flows.Trigger{triggerBuild}, flowMsgHook, true)
			if err != nil {
				return errors.Wrapf(err, "error starting flow for contact")
			}
			return nil
		}
	}

	// if there is a session, resume it
	if session != nil && flow != nil {
		resume := resumes.NewMsg(oa.Env(), contact, msgIn)
		_, err = runner.ResumeFlow(ctx, rt, oa, session, resume, flowMsgHook)
		if err != nil {
			return errors.Wrapf(err, "error resuming flow for contact")
		}
		return nil
	}

	if isBrain && len(tickets) == 0 {
		db := rt.ReadonlyDB
		var projectUUID uuids.UUID
		err := db.GetContext(ctx, &projectUUID, `SELECT project_uuid FROM internal_project WHERE org_ptr_id = $1;`, oa.OrgID())
		if err != nil && err != sql.ErrNoRows {
			return errors.Wrapf(err, "error when searching for project uuid with org id %d", oa.OrgID())
		}

		if err == sql.ErrNoRows {
			return fmt.Errorf("no project uuid found")
		}

		err = requestToRouter(event, rt.Config, contact, projectUUID, channel)
		if err != nil {
			return errors.Wrap(err, "unable to send message to router")
		}

		err = models.UpdateMessage(ctx, rt.DB, event.MsgID, models.MsgStatusHandled, models.VisibilityVisible, models.MsgTypeInbox, topupID)
		if err != nil {
			return errors.Wrapf(err, "error marking message as handled")
		}

		err = models.CalculateDynamicGroups(ctx, rt.DB, oa, []*flows.Contact{contact})
		if err != nil {
			logrus.WithError(err).Error("error calculating dynamic groups")
		}

	}

	// this message didn't trigger and new sessions or resume any existing ones, so handle as inbox
	err = handleAsInbox(ctx, rt, oa, contact, msgIn, topupID, tickets)
	if err != nil {
		return errors.Wrapf(err, "error handling inbox message")
	}

	return nil
}

func handleTicketEvent(ctx context.Context, rt *runtime.Runtime, event *models.TicketEvent) error {
	oa, err := models.GetOrgAssets(ctx, rt, event.OrgID())
	if err != nil {
		return errors.Wrapf(err, "error loading org")
	}

	// load our ticket
	tickets, err := models.LoadTickets(ctx, rt.DB, []models.TicketID{event.TicketID()})
	if err != nil {
		return errors.Wrapf(err, "error loading ticket")
	}
	// ticket has been deleted ignore this event
	if len(tickets) == 0 {
		return nil
	}

	modelTicket := tickets[0]

	// load our contact
	contacts, err := models.LoadContacts(ctx, rt.ReadonlyDB, oa, []models.ContactID{modelTicket.ContactID()})
	if err != nil {
		return errors.Wrapf(err, "error loading contact")
	}

	// contact has been deleted ignore this event
	if len(contacts) == 0 {
		return nil
	}

	modelContact := contacts[0]

	// build our flow contact
	contact, err := modelContact.FlowContact(oa)
	if err != nil {
		return errors.Wrapf(err, "error creating flow contact")
	}

	// do we have associated trigger?
	var trigger *models.Trigger

	switch event.EventType() {
	case models.TicketEventTypeClosed:
		trigger = models.FindMatchingTicketClosedTrigger(oa, contact)
	default:
		return errors.Errorf("unknown ticket event type: %s", event.EventType())
	}

	// no trigger, noop, move on
	if trigger == nil {
		logrus.WithField("ticket_id", event.TicketID).WithField("event_type", event.EventType()).Info("ignoring ticket event, no trigger found")
		return nil
	}

	// load our flow
	flow, err := oa.FlowByID(trigger.FlowID())
	if err == models.ErrNotFound {
		return nil
	}
	if err != nil {
		return errors.Wrapf(err, "error loading flow for trigger")
	}

	// if this is an IVR flow, we need to trigger that start (which happens in a different queue)
	if flow.FlowType() == models.FlowTypeVoice {
		err = runner.TriggerIVRFlow(ctx, rt, oa.OrgID(), flow.ID(), []models.ContactID{modelContact.ID()}, nil)
		if err != nil {
			return errors.Wrapf(err, "error while triggering ivr flow")
		}
		return nil
	}

	// build our flow ticket
	ticket, err := tickets[0].FlowTicket(oa)
	if err != nil {
		return errors.Wrapf(err, "error creating flow contact")
	}

	var params *types.XObject
	if event.Note() != "" {
		var values map[string]interface{}

		err := json.Unmarshal([]byte(event.Note()), &values)
		if err != nil {
			log.WithError(err).Error("unable to unmarshal note from ticket event")
		}
		asJSON, err := json.Marshal(values)
		if err != nil {
			log.WithError(err).Error("unable to marshal note from ticket event")
		}
		params, err = types.ReadXObject(asJSON)
		if err != nil {
			log.WithError(err).Error("unable to marshal note from ticket event")
		}
	}

	// build our flow trigger
	var flowTrigger flows.Trigger

	switch event.EventType() {
	case models.TicketEventTypeClosed:
		flowTrigger = triggers.NewBuilder(oa.Env(), flow.FlowReference(), contact).
			Ticket(ticket, triggers.TicketEventTypeClosed).WithParams(params).
			Build()
	default:
		return errors.Errorf("unknown ticket event type: %s", event.EventType())
	}

	_, err = runner.StartFlowForContacts(ctx, rt, oa, flow, []flows.Trigger{flowTrigger}, nil, true)
	if err != nil {
		return errors.Wrapf(err, "error starting flow for contact")
	}
	return nil
}

// handles a message as an inbox message
func handleAsInbox(ctx context.Context, rt *runtime.Runtime, oa *models.OrgAssets, contact *flows.Contact, msg *flows.MsgIn, topupID models.TopupID, tickets []*models.Ticket) error {
	// usually last_seen_on is updated by handling the msg_received event in the engine sprint, but since this is an inbox
	// message we manually create that event and handle it
	msgEvent := events.NewMsgReceived(msg)
	contact.SetLastSeenOn(msgEvent.CreatedOn())
	contactEvents := map[*flows.Contact][]flows.Event{contact: {msgEvent}}

	err := models.HandleAndCommitEvents(ctx, rt, oa, contactEvents)
	if err != nil {
		return errors.Wrap(err, "error handling inbox message events")
	}

	return markMsgHandled(ctx, rt.DB, contact, msg, models.MsgTypeInbox, topupID, tickets)
}

// utility to mark as message as handled and update any open contact tickets
func markMsgHandled(ctx context.Context, db models.Queryer, contact *flows.Contact, msg *flows.MsgIn, msgType models.MsgType, topupID models.TopupID, tickets []*models.Ticket) error {
	err := models.UpdateMessage(ctx, db, msg.ID(), models.MsgStatusHandled, models.VisibilityVisible, msgType, topupID)
	if err != nil {
		return errors.Wrapf(err, "error marking message as handled")
	}

	if len(tickets) > 0 {
		err = models.UpdateTicketLastActivity(ctx, db, tickets)
		if err != nil {
			return errors.Wrapf(err, "error updating last activity for open tickets")
		}
	}

	return nil
}

type HandleEventTask struct {
	ContactID models.ContactID `json:"contact_id"`
}

type TimedEvent struct {
	ContactID models.ContactID `json:"contact_id"`
	OrgID     models.OrgID     `json:"org_id"`
	SessionID models.SessionID `json:"session_id"`
	RunID     models.FlowRunID `json:"run_id,omitempty"`
	Time      time.Time        `json:"time"`
}

type MsgEvent struct {
	ContactID        models.ContactID   `json:"contact_id"`
	OrgID            models.OrgID       `json:"org_id"`
	ChannelID        models.ChannelID   `json:"channel_id"`
	MsgID            flows.MsgID        `json:"msg_id"`
	MsgUUID          flows.MsgUUID      `json:"msg_uuid"`
	MsgExternalID    null.String        `json:"msg_external_id"`
	URN              urns.URN           `json:"urn"`
	URNID            models.URNID       `json:"urn_id"`
	Text             string             `json:"text"`
	Attachments      []utils.Attachment `json:"attachments"`
	NewContact       bool               `json:"new_contact"`
	CreatedOn        time.Time          `json:"created_on"`
	Metadata         json.RawMessage    `json:"metadata"`
	NewContactFields map[string]string  `json:"new_contact_fields"`
}

type StopEvent struct {
	ContactID  models.ContactID `json:"contact_id"`
	OrgID      models.OrgID     `json:"org_id"`
	OccurredOn time.Time        `json:"occurred_on"`
}

func requestToRouter(event *MsgEvent, rtConfig *runtime.Config, contact *flows.Contact, projectUUID uuids.UUID, channel *models.Channel) error {
	httpClient, httpRetries, _ := goflow.HTTP(rtConfig)

	body := struct {
		ProjectUUID   uuids.UUID             `json:"project_uuid"`
		ContactURN    urns.URN               `json:"contact_urn"`
		Text          string                 `json:"text"`
		Attachments   []utils.Attachment     `json:"attachments"`
		Metadata      json.RawMessage        `json:"metadata"`
		MsgEvent      MsgEvent               `json:"msg_event"`
		ContactFields map[string]interface{} `json:"contact_fields"`
		ChannelUUID   assets.ChannelUUID     `json:"channel_uuid"`
		ContactName   string                 `json:"contact_name"`
	}{
		ProjectUUID:   projectUUID,
		ContactURN:    event.URN.Identity(),
		Text:          event.Text,
		Attachments:   event.Attachments,
		Metadata:      event.Metadata,
		MsgEvent:      *event,
		ContactFields: mapContactFields(contact),
		ChannelUUID:   channel.UUID(),
		ContactName:   contact.Name(),
	}

	var b io.Reader
	data, err := jsonx.Marshal(body)
	if err != nil {
		return err
	}
	b = bytes.NewReader(data)

	params := url.Values{}
	params.Add("token", rtConfig.RouterAuthToken)
	url_ := fmt.Sprintf("%s/messages?%s", rtConfig.RouterBaseURL, params.Encode())
	req, err := httpx.NewRequest("POST", url_, b, nil)
	if err != nil {
		return err
	}

	trace, err := httpx.DoTrace(httpClient, req, httpRetries, nil, -1)
	if err != nil {
		return err
	}

	if trace.Response.StatusCode >= 400 {
		return fmt.Errorf("router call error: status code %d", trace.Response.StatusCode)
	}

	return nil
}

func mapContactFields(contact *flows.Contact) map[string]interface{} {
	if len(contact.Fields()) == 0 {
		return nil
	}

	contactFields := make(map[string]interface{})

	for key, field := range contact.Fields() {
		if field == nil {
			contactFields[key] = nil
			continue
		}

		contactFields[key] = struct {
			Value interface{} `json:"value"`
			Type  string      `json:"type"`
		}{
			Value: field.QueryValue(),
			Type:  string(field.Type()),
		}
	}

	return contactFields
}

// creates a new event task for the passed in timeout event
func newTimedTask(eventType string, orgID models.OrgID, contactID models.ContactID, sessionID models.SessionID, runID models.FlowRunID, eventTime time.Time) *queue.Task {
	event := &TimedEvent{
		OrgID:     orgID,
		ContactID: contactID,
		SessionID: sessionID,
		RunID:     runID,
		Time:      eventTime,
	}
	eventJSON, err := json.Marshal(event)
	if err != nil {
		panic(err)
	}

	task := &queue.Task{
		Type:     eventType,
		OrgID:    int(orgID),
		Task:     eventJSON,
		QueuedOn: time.Now(),
	}

	return task
}

// NewTimeoutTask creates a new event task for the passed in timeout event
func NewTimeoutTask(orgID models.OrgID, contactID models.ContactID, sessionID models.SessionID, time time.Time) *queue.Task {
	return newTimedTask(TimeoutEventType, orgID, contactID, sessionID, models.NilFlowRunID, time)
}

// NewExpirationTask creates a new event task for the passed in expiration event
func NewExpirationTask(orgID models.OrgID, contactID models.ContactID, sessionID models.SessionID, runID models.FlowRunID, time time.Time) *queue.Task {
	return newTimedTask(ExpirationEventType, orgID, contactID, sessionID, runID, time)
}<|MERGE_RESOLUTION|>--- conflicted
+++ resolved
@@ -627,14 +627,8 @@
 		newContact = true
 	}
 
-<<<<<<< HEAD
-	// if this is a new contact, we need to calculate dynamic groups and campaigns
-	if newContact {
-		logrus.Info("starting calculating dynamic groups")
-=======
 	// if this is a new contact or fields were updated, we need to calculate dynamic groups
 	if newContact || recalculateDynamicGroups {
->>>>>>> bee793a8
 		err = models.CalculateDynamicGroups(ctx, rt.DB, oa, []*flows.Contact{contact})
 		if err != nil {
 			return errors.Wrapf(err, "unable to calculate dynamic groups")
