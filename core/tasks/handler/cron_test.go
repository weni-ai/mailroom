--- conflicted
+++ resolved
@@ -19,13 +19,8 @@
 func TestRetryMsgs(t *testing.T) {
 	testsuite.Reset()
 	rt := testsuite.RT()
-<<<<<<< HEAD
 	db := rt.DB
 	rp := rt.RP
-=======
-	db := testsuite.DB()
-	rp := testsuite.RP()
->>>>>>> 916f215d
 	ctx := testsuite.CTX()
 
 	rc := rp.Get()
@@ -58,11 +53,7 @@
 	// should have one message requeued
 	task, _ := queue.PopNextTask(rc, queue.HandlerQueue)
 	assert.NotNil(t, task)
-<<<<<<< HEAD
-	err = handleContactEvent(ctx, rt, task)
-=======
 	err = handler.HandleEvent(ctx, rt, task)
->>>>>>> 916f215d
 	assert.NoError(t, err)
 
 	// message should be handled now
