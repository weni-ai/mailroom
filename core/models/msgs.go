--- conflicted
+++ resolved
@@ -1412,13 +1412,8 @@
 		}
 
 		// create our outgoing message
-<<<<<<< HEAD
-		out := flows.NewMsgOut(urn, channel.ChannelReference(), text, t.Attachments, t.QuickReplies, nil, flows.NilMsgTopic)
+		out := flows.NewMsgOut(urn, channel.ChannelReference(), text, t.Attachments, t.QuickReplies, nil, flows.NilMsgTopic, "", "", "")
 		msg, err := NewOutgoingBroadcastMsg(rt, oa.Org(), channel, c.ID(), out, time.Now(), bcast.BroadcastID(), extraMetadata)
-=======
-		out := flows.NewMsgOut(urn, channel.ChannelReference(), text, t.Attachments, t.QuickReplies, nil, flows.NilMsgTopic, "", "", "")
-		msg, err := NewOutgoingBroadcastMsg(rt, oa.Org(), channel, c.ID(), out, time.Now(), bcast.BroadcastID())
->>>>>>> bccdc8c5
 		if err != nil {
 			return nil, errors.Wrapf(err, "error creating outgoing message")
 		}
@@ -1742,28 +1737,12 @@
 				oa.Env().DefaultLocale(),
 			}
 
-<<<<<<< HEAD
-			fmt.Println(" --------------------> Full Broadcast Message:", bcast.b)
-			fmt.Println(" --------------------> Template:", bcast.Msg().Template)
-			fmt.Println(" --------------------> Template Locale:", bcast.Msg().Template.Locale)
-			fmt.Println(" --------------------> templateLocale:", templateLocale)
-			if templateLocale != "" {
-				templateLocale, err := envs.FromBCP47(templateLocale)
-				fmt.Println(" --------------------> templateLocale:", templateLocale, "err:", err)
-				if err == nil && templateLocale != envs.NilLocale {
-					fmt.Println(" --------------------> Adding templateLocale to locales")
-					locales = append([]envs.Locale{templateLocale}, locales...)
-				}
-			}
-			fmt.Println(" --------------------> Final locales:", locales)
-=======
 			if templateLocale != "" {
 				parsedLocale, _ := envs.FromBCP47(templateLocale)
 				if parsedLocale != envs.NilLocale {
 					locales = append([]envs.Locale{parsedLocale}, locales...)
 				}
 			}
->>>>>>> bccdc8c5
 
 			translation := oa.SessionAssets().Templates().FindTranslation(bcast.Msg().Template.UUID, channel.ChannelReference(), locales)
 			if translation != nil {
@@ -2031,13 +2010,8 @@
 		}
 
 		// create our outgoing message
-<<<<<<< HEAD
-		out := flows.NewMsgOut(urn, channel.ChannelReference(), msgText, nil, nil, nil, flows.NilMsgTopic)
+		out := flows.NewMsgOut(urn, channel.ChannelReference(), msgText, nil, nil, nil, flows.NilMsgTopic, "", "", "")
 		msg, err := NewOutgoingMsg(rt, oa.Org(), channel, c.ID(), out, time.Now(), nil)
-=======
-		out := flows.NewMsgOut(urn, channel.ChannelReference(), msgText, nil, nil, nil, flows.NilMsgTopic, "", "", "")
-		msg, err := NewOutgoingMsg(rt, oa.Org(), channel, c.ID(), out, time.Now())
->>>>>>> bccdc8c5
 		if err != nil {
 			return nil, errors.Wrapf(err, "error creating outgoing message")
 		}
