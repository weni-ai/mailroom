package models

import (
	"context"
	"database/sql"
	"database/sql/driver"
	"encoding/json"
	"fmt"
	"strings"
	"time"

	"github.com/nyaruka/gocommon/dates"
	"github.com/nyaruka/gocommon/gsm7"
	"github.com/nyaruka/gocommon/urns"
	"github.com/nyaruka/goflow/assets"
	"github.com/nyaruka/goflow/envs"
	"github.com/nyaruka/goflow/excellent"
	"github.com/nyaruka/goflow/excellent/types"
	"github.com/nyaruka/goflow/flows"
	"github.com/nyaruka/goflow/flows/definition/legacy/expressions"
	"github.com/nyaruka/goflow/flows/events"
	"github.com/nyaruka/goflow/utils"
	"github.com/nyaruka/mailroom/runtime"
	"github.com/nyaruka/null"

	"github.com/gomodule/redigo/redis"
	"github.com/lib/pq"
	"github.com/lib/pq/hstore"
	"github.com/pkg/errors"
	"github.com/sirupsen/logrus"
)

// MsgID is our internal type for msg ids, which can be null/0
type MsgID null.Int

// NilMsgID is our constant for a nil msg id
const NilMsgID = MsgID(0)

type MsgDirection string

const (
	DirectionIn  = MsgDirection("I")
	DirectionOut = MsgDirection("O")
)

type MsgVisibility string

const (
	VisibilityVisible  = MsgVisibility("V")
	VisibilityArchived = MsgVisibility("A")
	VisibilityDeleted  = MsgVisibility("D")
)

type MsgType string

const (
	MsgTypeInbox = MsgType("I")
	MsgTypeFlow  = MsgType("F")
	MsgTypeIVR   = MsgType("V")
	MsgTypeUSSD  = MsgType("U")
)

type MsgStatus string

const (
	MsgStatusInitializing = MsgStatus("I")
	MsgStatusPending      = MsgStatus("P")
	MsgStatusQueued       = MsgStatus("Q")
	MsgStatusWired        = MsgStatus("W")
	MsgStatusSent         = MsgStatus("S")
	MsgStatusDelivered    = MsgStatus("D")
	MsgStatusHandled      = MsgStatus("H")
	MsgStatusErrored      = MsgStatus("E")
	MsgStatusFailed       = MsgStatus("F")
	MsgStatusResent       = MsgStatus("R")
)

type MsgFailedReason null.String

const (
	NilMsgFailedReason     = MsgFailedReason("")
	MsgFailedSuspended     = MsgFailedReason("S")
	MsgFailedLooping       = MsgFailedReason("L")
	MsgFailedErrorLimit    = MsgFailedReason("E")
	MsgFailedTooOld        = MsgFailedReason("O")
	MsgFailedNoDestination = MsgFailedReason("D")
)

// BroadcastID is our internal type for broadcast ids, which can be null/0
type BroadcastID null.Int

// NilBroadcastID is our constant for a nil broadcast id
const NilBroadcastID = BroadcastID(0)

// TemplateState represents what state are templates are in, either already evaluated, not evaluated or
// that they are unevaluated legacy templates
type TemplateState string

const (
	TemplateStateEvaluated   = TemplateState("evaluated")
	TemplateStateLegacy      = TemplateState("legacy")
	TemplateStateUnevaluated = TemplateState("unevaluated")
)

// Msg is our type for mailroom messages
type Msg struct {
	m struct {
		ID                   flows.MsgID        `db:"id"              json:"id"`
		BroadcastID          BroadcastID        `db:"broadcast_id"    json:"broadcast_id,omitempty"`
		UUID                 flows.MsgUUID      `db:"uuid"            json:"uuid"`
		Text                 string             `db:"text"            json:"text"`
		HighPriority         bool               `db:"high_priority"   json:"high_priority"`
		CreatedOn            time.Time          `db:"created_on"      json:"created_on"`
		ModifiedOn           time.Time          `db:"modified_on"     json:"modified_on"`
		SentOn               *time.Time         `db:"sent_on"         json:"sent_on"`
		QueuedOn             time.Time          `db:"queued_on"       json:"queued_on"`
		Direction            MsgDirection       `db:"direction"       json:"direction"`
		Status               MsgStatus          `db:"status"          json:"status"`
		Visibility           MsgVisibility      `db:"visibility"      json:"visibility"`
		MsgType              MsgType            `db:"msg_type"        json:"-"`
		MsgCount             int                `db:"msg_count"       json:"tps_cost"`
		ErrorCount           int                `db:"error_count"     json:"error_count"`
		NextAttempt          *time.Time         `db:"next_attempt"    json:"next_attempt"`
		FailedReason         MsgFailedReason    `db:"failed_reason"   json:"-"`
		ExternalID           null.String        `db:"external_id"     json:"external_id"`
		ResponseToExternalID null.String        `                     json:"response_to_external_id"`
		Attachments          pq.StringArray     `db:"attachments"     json:"attachments"`
		Metadata             null.Map           `db:"metadata"        json:"metadata,omitempty"`
		ChannelID            ChannelID          `db:"channel_id"      json:"channel_id"`
		ChannelUUID          assets.ChannelUUID `                     json:"channel_uuid"`
		ContactID            ContactID          `db:"contact_id"      json:"contact_id"`
		ContactURNID         *URNID             `db:"contact_urn_id"  json:"contact_urn_id"`
		IsResend             bool               `                     json:"is_resend,omitempty"`
		URN                  urns.URN           `db:"urn_urn"         json:"urn"`
		URNAuth              null.String        `db:"urn_auth"        json:"urn_auth,omitempty"`
		OrgID                OrgID              `db:"org_id"          json:"org_id"`
		TopupID              TopupID            `db:"topup_id"        json:"-"`
		Template             null.String        `db:"template"        json:"template"`

		SessionID     SessionID     `json:"session_id,omitempty"`
		SessionStatus SessionStatus `json:"session_status,omitempty"`

		// These fields are set on the last outgoing message in a session's sprint. In the case
		// of the session being at a wait with a timeout then the timeout will be set. It is up to
		// Courier to update the session's timeout appropriately after sending the message.
		SessionWaitStartedOn *time.Time `json:"session_wait_started_on,omitempty"`
		SessionTimeout       int        `json:"session_timeout,omitempty"`
	}

	channel *Channel
}

func (m *Msg) ID() flows.MsgID                  { return m.m.ID }
func (m *Msg) BroadcastID() BroadcastID         { return m.m.BroadcastID }
func (m *Msg) UUID() flows.MsgUUID              { return m.m.UUID }
func (m *Msg) Channel() *Channel                { return m.channel }
func (m *Msg) Text() string                     { return m.m.Text }
func (m *Msg) HighPriority() bool               { return m.m.HighPriority }
func (m *Msg) CreatedOn() time.Time             { return m.m.CreatedOn }
func (m *Msg) ModifiedOn() time.Time            { return m.m.ModifiedOn }
func (m *Msg) SentOn() *time.Time               { return m.m.SentOn }
func (m *Msg) QueuedOn() time.Time              { return m.m.QueuedOn }
func (m *Msg) Direction() MsgDirection          { return m.m.Direction }
func (m *Msg) Status() MsgStatus                { return m.m.Status }
func (m *Msg) Visibility() MsgVisibility        { return m.m.Visibility }
func (m *Msg) MsgType() MsgType                 { return m.m.MsgType }
func (m *Msg) ErrorCount() int                  { return m.m.ErrorCount }
func (m *Msg) NextAttempt() *time.Time          { return m.m.NextAttempt }
func (m *Msg) FailedReason() MsgFailedReason    { return m.m.FailedReason }
func (m *Msg) ExternalID() null.String          { return m.m.ExternalID }
func (m *Msg) Metadata() map[string]interface{} { return m.m.Metadata.Map() }
func (m *Msg) MsgCount() int                    { return m.m.MsgCount }
func (m *Msg) ChannelID() ChannelID             { return m.m.ChannelID }
func (m *Msg) ChannelUUID() assets.ChannelUUID  { return m.m.ChannelUUID }
func (m *Msg) URN() urns.URN                    { return m.m.URN }
func (m *Msg) URNAuth() null.String             { return m.m.URNAuth }
func (m *Msg) OrgID() OrgID                     { return m.m.OrgID }
func (m *Msg) TopupID() TopupID                 { return m.m.TopupID }
func (m *Msg) ContactID() ContactID             { return m.m.ContactID }
func (m *Msg) ContactURNID() *URNID             { return m.m.ContactURNID }
func (m *Msg) IsResend() bool                   { return m.m.IsResend }
func (m *Msg) Template() null.String            { return m.m.Template }

func (m *Msg) SetTopup(topupID TopupID) { m.m.TopupID = topupID }

func (m *Msg) SetChannel(channel *Channel) {
	m.channel = channel
	if channel != nil {
		m.m.ChannelID = channel.ID()
		m.m.ChannelUUID = channel.UUID()
	} else {
		m.m.ChannelID = NilChannelID
		m.m.ChannelUUID = ""
	}
}

func (m *Msg) SetURN(urn urns.URN) error {
	// noop for nil urn
	if urn == urns.NilURN {
		return nil
	}

	m.m.URN = urn

	// set our ID if we have one
	urnInt := GetURNInt(urn, "id")
	if urnInt == 0 {
		return errors.Errorf("missing urn id on urn: %s", urn)
	}

	urnID := URNID(urnInt)
	m.m.ContactURNID = &urnID
	m.m.URNAuth = GetURNAuth(urn)

	return nil
}

func (m *Msg) Attachments() []utils.Attachment {
	attachments := make([]utils.Attachment, len(m.m.Attachments))
	for i := range m.m.Attachments {
		attachments[i] = utils.Attachment(m.m.Attachments[i])
	}
	return attachments
}

func (m *Msg) MarshalJSON() ([]byte, error) {
	return json.Marshal(m.m)
}

// NewIncomingIVR creates a new incoming IVR message for the passed in text and attachment
func NewIncomingIVR(cfg *runtime.Config, orgID OrgID, conn *ChannelConnection, in *flows.MsgIn, createdOn time.Time) *Msg {
	msg := &Msg{}
	m := &msg.m

	msg.SetURN(in.URN())
	m.UUID = in.UUID()
	m.Text = in.Text()
	m.Direction = DirectionIn
	m.Status = MsgStatusHandled
	m.Visibility = VisibilityVisible
	m.MsgType = MsgTypeIVR
	m.ContactID = conn.ContactID()

	urnID := conn.ContactURNID()
	m.ContactURNID = &urnID
	m.ChannelID = conn.ChannelID()

	m.OrgID = orgID
	m.TopupID = NilTopupID
	m.CreatedOn = createdOn

	// add any attachments
	for _, a := range in.Attachments() {
		m.Attachments = append(m.Attachments, string(NormalizeAttachment(cfg, a)))
	}

	return msg
}

// NewOutgoingIVR creates a new IVR message for the passed in text with the optional attachment
func NewOutgoingIVR(cfg *runtime.Config, orgID OrgID, conn *ChannelConnection, out *flows.MsgOut, createdOn time.Time) *Msg {
	msg := &Msg{}
	m := &msg.m

	msg.SetURN(out.URN())
	m.UUID = out.UUID()
	m.Text = out.Text()
	m.HighPriority = false
	m.Direction = DirectionOut
	m.Status = MsgStatusWired
	m.Visibility = VisibilityVisible
	m.MsgType = MsgTypeIVR
	m.ContactID = conn.ContactID()

	urnID := conn.ContactURNID()
	m.ContactURNID = &urnID
	m.ChannelID = conn.ChannelID()

	m.URN = out.URN()

	m.OrgID = orgID
	m.TopupID = NilTopupID
	m.CreatedOn = createdOn
	m.SentOn = &createdOn

	// if we have attachments, add them
	for _, a := range out.Attachments() {
		m.Attachments = append(m.Attachments, string(NormalizeAttachment(cfg, a)))
	}

	return msg
}

var msgRepetitionsScript = redis.NewScript(3, `
local key, contact_id, text = KEYS[1], KEYS[2], KEYS[3]
local count = 1

-- try to look up in window
local record = redis.call("HGET", key, contact_id)
if record then
	local record_count = tonumber(string.sub(record, 1, 2))
	local record_text = string.sub(record, 4, -1)

	if record_text == text then 
		count = math.min(record_count + 1, 99)
	else
		count = 1
	end		
end

-- create our new record with our updated count
record = string.format("%02d:%s", count, text)

-- write our new record with updated count and set expiration
redis.call("HSET", key, contact_id, record)
redis.call("EXPIRE", key, 300)

return count
`)

// GetMsgRepetitions gets the number of repetitions of this msg text for the given contact in the current 5 minute window
func GetMsgRepetitions(rp *redis.Pool, contactID ContactID, msg *flows.MsgOut) (int, error) {
	rc := rp.Get()
	defer rc.Close()

	keyTime := dates.Now().UTC().Round(time.Minute * 5)
	key := fmt.Sprintf("msg_repetitions:%s", keyTime.Format("2006-01-02T15:04"))
	return redis.Int(msgRepetitionsScript.Do(rc, key, contactID, msg.Text()))
}

// GetWppMsgRepetitions gets the number of repetitions of this msg text for the given contact in the current 5 minute window
func GetWppMsgRepetitions(rp *redis.Pool, contactID ContactID, msg *flows.MsgWppOut) (int, error) {
	rc := rp.Get()
	defer rc.Close()

	keyTime := dates.Now().UTC().Round(time.Minute * 5)
	key := fmt.Sprintf("msg_repetitions:%s", keyTime.Format("2006-01-02T15:04"))
	return redis.Int(msgRepetitionsScript.Do(rc, key, contactID, msg.Text()))
}

// NewOutgoingFlowMsg creates an outgoing message for the passed in flow message
func NewOutgoingFlowMsg(rt *runtime.Runtime, org *Org, channel *Channel, session *Session, out *flows.MsgOut, createdOn time.Time) (*Msg, error) {
	return newOutgoingMsg(rt, org, channel, session.ContactID(), out, createdOn, session, NilBroadcastID, nil)
}

// NewOutgoingFlowMsgCatalog creates an outgoing message for the passed in flow message
func NewOutgoingFlowMsgCatalog(rt *runtime.Runtime, org *Org, channel *Channel, session *Session, out *flows.MsgCatalogOut, createdOn time.Time) (*Msg, error) {
	return newOutgoingMsgCatalog(rt, org, channel, session.ContactID(), out, createdOn, session, NilBroadcastID)
}

// NewOutgoingFlowMsgWpp creates an outgoing message for the passed in flow message
func NewOutgoingFlowMsgWpp(rt *runtime.Runtime, org *Org, channel *Channel, session *Session, out *flows.MsgWppOut, createdOn time.Time) (*Msg, error) {
	return newOutgoingMsgWpp(rt, org, channel, session.ContactID(), out, createdOn, session, NilBroadcastID)
}

// NewOutgoingBroadcastMsg creates an outgoing message which is part of a broadcast
func NewOutgoingBroadcastMsg(rt *runtime.Runtime, org *Org, channel *Channel, contactID ContactID, out *flows.MsgOut, createdOn time.Time, broadcastID BroadcastID, extraMetadata map[string]interface{}) (*Msg, error) {
	return newOutgoingMsg(rt, org, channel, contactID, out, createdOn, nil, broadcastID, extraMetadata)
}

func NewOutgoingWppBroadcastMsg(rt *runtime.Runtime, org *Org, channel *Channel, contactID ContactID, out *flows.MsgWppOut, createdOn time.Time, broadcastID BroadcastID) (*Msg, error) {
	return newOutgoingMsgWpp(rt, org, channel, contactID, out, createdOn, nil, broadcastID)
}

// NewOutgoingMsg creates an outgoing message that does not belong to any flow or broadcast, it's used to the a direct message to the contact
func NewOutgoingMsg(rt *runtime.Runtime, org *Org, channel *Channel, contactID ContactID, out *flows.MsgOut, createdOn time.Time, extraMetadata map[string]interface{}) (*Msg, error) {
	return newOutgoingMsg(rt, org, channel, contactID, out, createdOn, nil, NilBroadcastID, extraMetadata)
}

func newOutgoingMsg(rt *runtime.Runtime, org *Org, channel *Channel, contactID ContactID, out *flows.MsgOut, createdOn time.Time, session *Session, broadcastID BroadcastID, extraMetadata map[string]interface{}) (*Msg, error) {
	msg := &Msg{}
	m := &msg.m
	m.UUID = out.UUID()
	m.Text = out.Text()
	m.HighPriority = false
	m.Direction = DirectionOut
	m.Status = MsgStatusQueued
	m.Visibility = VisibilityVisible
	m.MsgType = MsgTypeFlow
	m.MsgCount = 1
	m.ContactID = contactID
	m.BroadcastID = broadcastID
	m.OrgID = org.ID()
	m.TopupID = NilTopupID
	m.CreatedOn = createdOn
	m.Template = null.NullString

	msg.SetChannel(channel)
	msg.SetURN(out.URN())

	if org.Suspended() {
		// we fail messages for suspended orgs right away
		m.Status = MsgStatusFailed
		m.FailedReason = MsgFailedSuspended
	} else if msg.URN() == urns.NilURN || channel == nil {
		// if msg is missing the URN or channel, we also fail it
		m.Status = MsgStatusFailed
		m.FailedReason = MsgFailedNoDestination
	} else {
		// also fail right away if this looks like a loop
		repetitions, err := GetMsgRepetitions(rt.RP, contactID, out)
		if err != nil {
			return nil, errors.Wrap(err, "error looking up msg repetitions")
		}
		if repetitions >= 20 {
			m.Status = MsgStatusFailed
			m.FailedReason = MsgFailedLooping

			logrus.WithFields(logrus.Fields{"contact_id": contactID, "text": out.Text(), "repetitions": repetitions}).Error("too many repetitions, failing message")
		}
	}

	// if we have a session, set fields on the message from that
	if session != nil {
		m.ResponseToExternalID = session.IncomingMsgExternalID()
		m.SessionID = session.ID()
		m.SessionStatus = session.Status()

		// if we're responding to an incoming message, send as high priority
		if session.IncomingMsgID() != NilMsgID {
			m.HighPriority = true
		}
	}

	// if we have attachments, add them
	if len(out.Attachments()) > 0 {
		for _, a := range out.Attachments() {
			m.Attachments = append(m.Attachments, string(NormalizeAttachment(rt.Config, a)))
		}
	}

	// populate metadata if we have any
	if len(out.QuickReplies()) > 0 || out.Templating() != nil || out.Topic() != flows.NilMsgTopic || out.TextLanguage != "" || out.IGCommentID() != "" || out.IGResponseType() != "" {
		metadata := make(map[string]interface{})
		if len(out.QuickReplies()) > 0 {
			metadata["quick_replies"] = out.QuickReplies()
		}
		if out.Templating() != nil {
			metadata["templating"] = out.Templating()
			m.Template = null.String(out.Templating().Template().Name)
		}
		if out.Topic() != flows.NilMsgTopic {
			metadata["topic"] = string(out.Topic())
		}
		if out.TextLanguage != "" {
			metadata["text_language"] = out.TextLanguage
		}
		if out.IGCommentID() != "" {
			metadata["ig_comment_id"] = out.IGCommentID()
		}
		if out.IGResponseType() != "" {
			metadata["ig_response_type"] = out.IGResponseType()
		}
		if out.IGTag() != "" {
			metadata["ig_tag"] = out.IGTag()
		}

		m.Metadata = null.NewMap(metadata)
	}

	if extraMetadata != nil {
		if len(m.Metadata.Map()) > 0 {
			extraMetadata = MergeMaps(extraMetadata, m.Metadata.Map())
		}
		m.Metadata = null.NewMap(extraMetadata)
	}

	// if we're sending to a phone, message may have to be sent in multiple parts
	if m.URN.Scheme() == urns.TelScheme {
		m.MsgCount = gsm7.Segments(m.Text) + len(m.Attachments)
	}

	return msg, nil
}

func newOutgoingMsgCatalog(rt *runtime.Runtime, org *Org, channel *Channel, contactID ContactID, msgCatalog *flows.MsgCatalogOut, createdOn time.Time, session *Session, broadcastID BroadcastID) (*Msg, error) {
	msg := &Msg{}
	m := &msg.m
	m.UUID = msgCatalog.UUID()
	m.Text = msgCatalog.Text()
	m.HighPriority = false
	m.Direction = DirectionOut
	m.Status = MsgStatusQueued
	m.Visibility = VisibilityVisible
	m.MsgType = MsgTypeFlow
	m.MsgCount = 1
	m.ContactID = contactID
	m.BroadcastID = broadcastID
	m.OrgID = org.ID()
	m.TopupID = NilTopupID
	m.CreatedOn = createdOn

	msg.SetChannel(channel)
	msg.SetURN(msgCatalog.URN())

	if org.Suspended() {
		// we fail messages for suspended orgs right away
		m.Status = MsgStatusFailed
		m.FailedReason = MsgFailedSuspended
	} else if msg.URN() == urns.NilURN || channel == nil {
		// if msg is missing the URN or channel, we also fail it
		m.Status = MsgStatusFailed
		m.FailedReason = MsgFailedNoDestination
	}

	// if we have a session, set fields on the message from that
	if session != nil {
		m.ResponseToExternalID = session.IncomingMsgExternalID()
		m.SessionID = session.ID()
		m.SessionStatus = session.Status()

		// if we're responding to an incoming message, send as high priority
		if session.IncomingMsgID() != NilMsgID {
			m.HighPriority = true
		}
	}

	// populate metadata if we have any
	if msgCatalog.Topic() != flows.NilMsgTopic || msgCatalog.TextLanguage != "" || msgCatalog.Header() != "" || msgCatalog.Body() != "" || msgCatalog.Footer() != "" || len(msgCatalog.Products()) != 0 {
		metadata := make(map[string]interface{})
		if msgCatalog.Topic() != flows.NilMsgTopic {
			metadata["topic"] = string(msgCatalog.Topic())
		}
		if msgCatalog.TextLanguage != "" {
			metadata["text_language"] = msgCatalog.TextLanguage
		}
		if msgCatalog.Header() != "" {
			metadata["header"] = string(msgCatalog.Header())
		}
		if msgCatalog.Body() != "" {
			metadata["body"] = string(msgCatalog.Body())
		}
		if msgCatalog.Footer() != "" {
			metadata["footer"] = string(msgCatalog.Footer())
		}
		if len(msgCatalog.Body()) != 0 {
			metadata["products"] = msgCatalog.Products()
		}
		if msgCatalog.Action() != "" {
			metadata["action"] = msgCatalog.Action()
		}
		if msgCatalog.Smart() {
			metadata["send_catalog"] = false
		} else {
			metadata["send_catalog"] = msgCatalog.SendCatalog()
		}

		m.Metadata = null.NewMap(metadata)
	}

	// if we're sending to a phone, message may have to be sent in multiple parts
	if m.URN.Scheme() == urns.TelScheme {
		m.MsgCount = gsm7.Segments(m.Text) + len(m.Attachments)
	}

	return msg, nil
}

func newOutgoingMsgWpp(rt *runtime.Runtime, org *Org, channel *Channel, contactID ContactID, msgWpp *flows.MsgWppOut, createdOn time.Time, session *Session, broadcastID BroadcastID) (*Msg, error) {
	msg := &Msg{}
	m := &msg.m
	m.UUID = msgWpp.UUID()
	m.Text = msgWpp.Text()
	m.HighPriority = false
	m.Direction = DirectionOut
	m.Status = MsgStatusQueued
	m.Visibility = VisibilityVisible
	m.MsgType = MsgTypeFlow
	m.MsgCount = 1
	m.ContactID = contactID
	m.BroadcastID = broadcastID
	m.OrgID = org.ID()
	m.TopupID = NilTopupID
	m.CreatedOn = createdOn

	msg.SetChannel(channel)
	msg.SetURN(msgWpp.URN())

	if org.Suspended() {
		// we fail messages for suspended orgs right away
		m.Status = MsgStatusFailed
		m.FailedReason = MsgFailedSuspended
	} else if msg.URN() == urns.NilURN || channel == nil {
		// if msg is missing the URN or channel, we also fail it
		m.Status = MsgStatusFailed
		m.FailedReason = MsgFailedNoDestination

		logrus.WithFields(logrus.Fields{"urn": msg.URN(), "channel": channel, "contact_id": msg.ContactID, "broadcast_id": msg.BroadcastID}).Error("nil urn or channel, failing message")
	} else {
		// also fail right away if this looks like a loop
		repetitions, err := GetWppMsgRepetitions(rt.RP, contactID, msgWpp)
		if err != nil {
			return nil, errors.Wrap(err, "error looking up msg repetitions")
		}
		if repetitions >= 20 {
			m.Status = MsgStatusFailed
			m.FailedReason = MsgFailedLooping

			logrus.WithFields(logrus.Fields{"contact_id": contactID, "text": msgWpp.Text(), "repetitions": repetitions}).Error("too many repetitions, failing message")
		}
	}

	// if we have a session, set fields on the message from that
	if session != nil {
		m.ResponseToExternalID = session.IncomingMsgExternalID()
		m.SessionID = session.ID()
		m.SessionStatus = session.Status()

		// if we're responding to an incoming message, send as high priority
		if session.IncomingMsgID() != NilMsgID {
			m.HighPriority = true
		}
	}

	// if we have attachments, add them
	if len(msgWpp.Attachments()) > 0 {
		for _, a := range msgWpp.Attachments() {
			m.Attachments = append(m.Attachments, string(NormalizeAttachment(rt.Config, a)))
		}
	}

	if len(msgWpp.QuickReplies()) > 0 || len(msgWpp.ListMessage().ListItems) > 0 || msgWpp.Topic() != flows.NilMsgTopic || msgWpp.Text() != "" || msgWpp.Footer() != "" || msgWpp.HeaderType() != "" || msgWpp.InteractionType() != "" || msgWpp.Templating() != nil {
		metadata := make(map[string]interface{})
		if msgWpp.Topic() != flows.NilMsgTopic {
			metadata["topic"] = string(msgWpp.Topic())
		}
		if msgWpp.HeaderText() != "" {
			metadata["header_text"] = string(msgWpp.HeaderText())
			metadata["header_type"] = string(msgWpp.HeaderType())
		}
		if msgWpp.Text() != "" {
			metadata["text"] = string(msgWpp.Text())
		}
		if msgWpp.Footer() != "" {
			metadata["footer"] = string(msgWpp.Footer())
		}
		if len(msgWpp.Attachments()) > 0 {
			metadata["header_type"] = string(msgWpp.HeaderType())
		}
		if len(msgWpp.QuickReplies()) > 0 {
			metadata["quick_replies"] = msgWpp.QuickReplies()
			metadata["interaction_type"] = string(msgWpp.InteractionType())
		}
		if len(msgWpp.ListMessage().ListItems) > 0 {
			metadata["list_message"] = msgWpp.ListMessage()
			metadata["interaction_type"] = string(msgWpp.InteractionType())
		}
		if msgWpp.InteractionType() == "location" {
			metadata["interaction_type"] = string(msgWpp.InteractionType())
		}
		if msgWpp.InteractionType() == "cta_url" {
			metadata["interaction_type"] = msgWpp.InteractionType()
			metadata["cta_message"] = msgWpp.CTAMessage()
			metadata["cta_message"] = map[string]string{
				"url":          msgWpp.CTAMessage().URL_,
				"display_text": msgWpp.CTAMessage().DisplayText_,
			}
		}
		if msgWpp.InteractionType() == "flow_msg" {
			metadata["interaction_type"] = msgWpp.InteractionType()
			metadata["flow_message"] = msgWpp.FlowMessage()
			metadata["flow_message"] = map[string]interface{}{
				"flow_id":     msgWpp.FlowMessage().FlowID,
				"flow_screen": msgWpp.FlowMessage().FlowScreen,
				"flow_data":   msgWpp.FlowMessage().FlowData,
				"flow_cta":    msgWpp.FlowMessage().FlowCTA,
				"flow_mode":   msgWpp.FlowMessage().FlowMode,
			}
		}
		if msgWpp.InteractionType() == "order_details" {
			metadata["interaction_type"] = msgWpp.InteractionType()
			metadata["order_details_message"] = msgWpp.OrderDetailsMessage()
		}
		if len(msgWpp.Buttons()) > 0 {
			metadata["buttons"] = msgWpp.Buttons()
		}
		if msgWpp.TextLanguage != "" {
			metadata["text_language"] = msgWpp.TextLanguage
		}
		if msgWpp.Templating() != nil {
			metadata["templating"] = msgWpp.Templating()
			m.Template = null.String(msgWpp.Templating().Template().Name)
		}
		if len(msgWpp.Products()) > 0 {
			metadata["products"] = msgWpp.Products()
			metadata["body"] = msgWpp.Text()
		}
		if len(msgWpp.ActionButtonText()) != 0 {
			metadata["action"] = msgWpp.ActionButtonText()
		}
		metadata["send_catalog"] = false
		if msgWpp.SendCatalog() {
			metadata["send_catalog"] = true
			metadata["body"] = msgWpp.Text()
		}

		if (len(msgWpp.Products()) > 0 || msgWpp.SendCatalog()) && metadata["body"] != "" && msgWpp.Templating() == nil {
			metadata["text"] = ""
			metadata["header"] = string(msgWpp.HeaderText())
			m.Text = ""
		}

		m.Metadata = null.NewMap(metadata)
	}
	return msg, nil
}

// NewIncomingMsg creates a new incoming message for the passed in text and attachment
func NewIncomingMsg(cfg *runtime.Config, orgID OrgID, channel *Channel, contactID ContactID, in *flows.MsgIn, createdOn time.Time) *Msg {
	msg := &Msg{}

	msg.SetChannel(channel)
	msg.SetURN(in.URN())

	m := &msg.m
	m.UUID = in.UUID()
	m.Text = in.Text()
	m.Direction = DirectionIn
	m.Status = MsgStatusHandled
	m.Visibility = VisibilityVisible
	m.MsgType = MsgTypeFlow
	m.ContactID = contactID
	m.OrgID = orgID
	m.TopupID = NilTopupID
	m.CreatedOn = createdOn

	// add any attachments
	for _, a := range in.Attachments() {
		m.Attachments = append(m.Attachments, string(NormalizeAttachment(cfg, a)))
	}

	return msg
}

var loadMessagesSQL = `
SELECT 
	id,
	broadcast_id,
	uuid,
	text,
	created_on,
	direction,
	status,
	visibility,
	msg_count,
	error_count,
	next_attempt,
	failed_reason,
	coalesce(high_priority, FALSE) as high_priority,
	external_id,
	attachments,
	metadata,
	channel_id,
	contact_id,
	contact_urn_id,
	org_id,
	topup_id
FROM
	msgs_msg
WHERE
	org_id = $1 AND
	direction = $2 AND
	id = ANY($3)
ORDER BY
	id ASC`

// GetMessagesByID fetches the messages with the given ids
func GetMessagesByID(ctx context.Context, db Queryer, orgID OrgID, direction MsgDirection, msgIDs []MsgID) ([]*Msg, error) {
	return loadMessages(ctx, db, loadMessagesSQL, orgID, direction, pq.Array(msgIDs))
}

var loadMessagesForRetrySQL = `
SELECT 
	m.id,
	m.broadcast_id,
	m.uuid,
	m.text,
	m.created_on,
	m.direction,
	m.status,
	m.visibility,
	m.msg_count,
	m.error_count,
	m.next_attempt,
	m.failed_reason,
	m.high_priority,
	m.external_id,
	m.attachments,
	m.metadata,
	m.channel_id,
	m.contact_id,
	m.contact_urn_id,
	m.org_id,
	m.topup_id,
	u.identity AS "urn_urn",
	u.auth AS "urn_auth"
FROM
	msgs_msg m
INNER JOIN 
	contacts_contacturn u ON u.id = m.contact_urn_id
WHERE
	m.direction = 'O' AND
	m.status = 'E' AND
	m.next_attempt <= NOW()
ORDER BY
    m.next_attempt ASC, m.created_on ASC
LIMIT 5000`

func GetMessagesForRetry(ctx context.Context, db Queryer) ([]*Msg, error) {
	return loadMessages(ctx, db, loadMessagesForRetrySQL)
}

func loadMessages(ctx context.Context, db Queryer, sql string, params ...interface{}) ([]*Msg, error) {
	rows, err := db.QueryxContext(ctx, sql, params...)
	if err != nil {
		return nil, errors.Wrapf(err, "error querying msgs")
	}
	defer rows.Close()

	msgs := make([]*Msg, 0)
	channelIDsSeen := make(map[ChannelID]bool)
	channelIDs := make([]ChannelID, 0, 5)

	for rows.Next() {
		msg := &Msg{}
		err = rows.StructScan(&msg.m)
		if err != nil {
			return nil, errors.Wrap(err, "error scanning msg row")
		}

		msgs = append(msgs, msg)

		if msg.ChannelID() != NilChannelID && !channelIDsSeen[msg.ChannelID()] {
			channelIDsSeen[msg.ChannelID()] = true
			channelIDs = append(channelIDs, msg.ChannelID())
		}
	}

	channels, err := GetChannelsByID(ctx, db, channelIDs)
	if err != nil {
		return nil, errors.Wrap(err, "error fetching channels for messages")
	}

	channelsByID := make(map[ChannelID]*Channel)
	for _, ch := range channels {
		channelsByID[ch.ID()] = ch
	}

	for _, msg := range msgs {
		msg.SetChannel(channelsByID[msg.m.ChannelID])
	}

	return msgs, nil
}

var selectContactMessagesSQL = `
SELECT 
	id,
	broadcast_id,
	uuid,
	text,
	created_on,
	direction,
	status,
	visibility,
	msg_count,
	error_count,
	next_attempt,
	external_id,
	attachments,
	metadata,
	channel_id,
	contact_id,
	contact_urn_id,
	org_id,
	topup_id
FROM
	msgs_msg
WHERE
	contact_id = $1 AND
	created_on >= $2 AND
	status != 'F'
ORDER BY
	id ASC`

// SelectContactMessages loads the given messages for the passed in contact, created after the passed in time
func SelectContactMessages(ctx context.Context, db Queryer, contactID int, after time.Time) ([]*Msg, error) {
	rows, err := db.QueryxContext(ctx, selectContactMessagesSQL, contactID, after)
	if err != nil {
		return nil, errors.Wrapf(err, "error querying msgs for contact: %d", contactID)
	}
	defer rows.Close()

	msgs := make([]*Msg, 0)
	for rows.Next() {
		msg := &Msg{}
		err = rows.StructScan(&msg.m)
		if err != nil {
			return nil, errors.Wrapf(err, "error scanning msg row")
		}

		msgs = append(msgs, msg)
	}

	return msgs, nil
}

// NormalizeAttachment will turn any relative URL in the passed in attachment and normalize it to
// include the full host for attachment domains
func NormalizeAttachment(cfg *runtime.Config, attachment utils.Attachment) utils.Attachment {
	// don't try to modify geo type attachments which are just coordinates
	if attachment.ContentType() == "geo" {
		return attachment
	}

	url := attachment.URL()
	if !strings.HasPrefix(url, "http") {
		if strings.HasPrefix(url, "/") {
			url = fmt.Sprintf("https://%s%s", cfg.AttachmentDomain, url)
		} else {
			url = fmt.Sprintf("https://%s/%s", cfg.AttachmentDomain, url)
		}
	}
	return utils.Attachment(fmt.Sprintf("%s:%s", attachment.ContentType(), url))
}

// SetTimeout sets the timeout for this message
func (m *Msg) SetTimeout(start time.Time, timeout time.Duration) {
	m.m.SessionWaitStartedOn = &start
	m.m.SessionTimeout = int(timeout / time.Second)
}

// InsertMessages inserts the passed in messages in a single query
func InsertMessages(ctx context.Context, tx Queryer, msgs []*Msg) error {
	is := make([]interface{}, len(msgs))
	for i := range msgs {
		is[i] = &msgs[i].m
	}

	return BulkQuery(ctx, "insert messages", tx, insertMsgSQL, is)
}

const insertMsgSQL = `
INSERT INTO
msgs_msg(uuid, text, high_priority, created_on, modified_on, queued_on, sent_on, direction, status, attachments, metadata,
		 visibility, msg_type, msg_count, error_count, next_attempt, failed_reason, channel_id,
		 contact_id, contact_urn_id, org_id, topup_id, broadcast_id, template)
  VALUES(:uuid, :text, :high_priority, :created_on, now(), now(), :sent_on, :direction, :status, :attachments, :metadata,
		 :visibility, :msg_type, :msg_count, :error_count, :next_attempt, :failed_reason, :channel_id,
		 :contact_id, :contact_urn_id, :org_id, :topup_id, :broadcast_id, :template)
RETURNING 
	id as id, 
	now() as modified_on,
	now() as queued_on
`

// UpdateMessage updates the passed in message status, visibility and msg type
func UpdateMessage(ctx context.Context, tx Queryer, msgID flows.MsgID, status MsgStatus, visibility MsgVisibility, msgType MsgType, topup TopupID) error {
	_, err := tx.ExecContext(
		ctx,
		`UPDATE 
			msgs_msg 
		SET 
			status = $2,
			visibility = $3,
			msg_type = $4,
			topup_id = $5
		WHERE
			id = $1`,
		msgID, status, visibility, msgType, topup)

	if err != nil {
		return errors.Wrapf(err, "error updating msg: %d", msgID)
	}

	return nil
}

// MarkMessagesPending marks the passed in messages as pending(P)
func MarkMessagesPending(ctx context.Context, db Queryer, msgs []*Msg) error {
	return updateMessageStatus(ctx, db, msgs, MsgStatusPending)
}

// MarkMessagesQueued marks the passed in messages as queued(Q)
func MarkMessagesQueued(ctx context.Context, db Queryer, msgs []*Msg) error {
	return updateMessageStatus(ctx, db, msgs, MsgStatusQueued)
}

func updateMessageStatus(ctx context.Context, db Queryer, msgs []*Msg, status MsgStatus) error {
	is := make([]interface{}, len(msgs))
	for i, msg := range msgs {
		m := &msg.m
		m.Status = status
		is[i] = m
	}

	return BulkQuery(ctx, "updating message status", db, updateMsgStatusSQL, is)
}

const updateMsgStatusSQL = `
UPDATE 
	msgs_msg
SET
	status = m.status
FROM (
	VALUES(:id, :status)
) AS
	m(id, status)
WHERE
	msgs_msg.id = m.id::bigint
`

// BroadcastTranslation is the translation for the passed in language
type BroadcastTranslation struct {
	Text         string             `json:"text"`
	Attachments  []utils.Attachment `json:"attachments,omitempty"`
	QuickReplies []string           `json:"quick_replies,omitempty"`
}

// Broadcast represents a broadcast that needs to be sent
type Broadcast struct {
	b struct {
		BroadcastID   BroadcastID                             `json:"broadcast_id,omitempty" db:"id"`
		Translations  map[envs.Language]*BroadcastTranslation `json:"translations"`
		Text          hstore.Hstore                           `                              db:"text"`
		TemplateState TemplateState                           `json:"template_state"`
		BaseLanguage  envs.Language                           `json:"base_language"          db:"base_language"`
		URNs          []urns.URN                              `json:"urns,omitempty"`
		ContactIDs    []ContactID                             `json:"contact_ids,omitempty"`
		GroupIDs      []GroupID                               `json:"group_ids,omitempty"`
		OrgID         OrgID                                   `json:"org_id"                 db:"org_id"`
		ParentID      BroadcastID                             `json:"parent_id,omitempty"    db:"parent_id"`
		TicketID      TicketID                                `json:"ticket_id,omitempty"    db:"ticket_id"`
		BroadcastType events.BroadcastType                    `json:"broadcast_type"         db:"broadcast_type"`
	}
}

func (b *Broadcast) ID() BroadcastID                                       { return b.b.BroadcastID }
func (b *Broadcast) OrgID() OrgID                                          { return b.b.OrgID }
func (b *Broadcast) ContactIDs() []ContactID                               { return b.b.ContactIDs }
func (b *Broadcast) GroupIDs() []GroupID                                   { return b.b.GroupIDs }
func (b *Broadcast) URNs() []urns.URN                                      { return b.b.URNs }
func (b *Broadcast) BaseLanguage() envs.Language                           { return b.b.BaseLanguage }
func (b *Broadcast) Translations() map[envs.Language]*BroadcastTranslation { return b.b.Translations }
func (b *Broadcast) TemplateState() TemplateState                          { return b.b.TemplateState }
func (b *Broadcast) TicketID() TicketID                                    { return b.b.TicketID }
func (b *Broadcast) BroadcastType() events.BroadcastType                   { return b.b.BroadcastType }

func (b *Broadcast) MarshalJSON() ([]byte, error)    { return json.Marshal(b.b) }
func (b *Broadcast) UnmarshalJSON(data []byte) error { return json.Unmarshal(data, &b.b) }

// NewBroadcast creates a new broadcast with the passed in parameters
func NewBroadcast(
	orgID OrgID, id BroadcastID, translations map[envs.Language]*BroadcastTranslation,
	state TemplateState, baseLanguage envs.Language, urns []urns.URN, contactIDs []ContactID, groupIDs []GroupID, ticketID TicketID, broadcastType events.BroadcastType) *Broadcast {

	bcast := &Broadcast{}
	bcast.b.OrgID = orgID
	bcast.b.BroadcastID = id
	bcast.b.Translations = translations
	bcast.b.TemplateState = state
	bcast.b.BaseLanguage = baseLanguage
	bcast.b.URNs = urns
	bcast.b.ContactIDs = contactIDs
	bcast.b.GroupIDs = groupIDs
	bcast.b.TicketID = ticketID
	bcast.b.BroadcastType = broadcastType

	return bcast
}

// InsertChildBroadcast clones the passed in broadcast as a parent, then inserts that broadcast into the DB
func InsertChildBroadcast(ctx context.Context, db Queryer, parent *Broadcast) (*Broadcast, error) {
	child := NewBroadcast(
		parent.OrgID(),
		NilBroadcastID,
		parent.b.Translations,
		parent.b.TemplateState,
		parent.b.BaseLanguage,
		parent.b.URNs,
		parent.b.ContactIDs,
		parent.b.GroupIDs,
		parent.b.TicketID,
		parent.b.BroadcastType,
	)
	// populate our parent id
	child.b.ParentID = parent.ID()

	// populate text from our translations
	child.b.Text.Map = make(map[string]sql.NullString)
	for lang, t := range child.b.Translations {
		child.b.Text.Map[string(lang)] = sql.NullString{String: t.Text, Valid: true}
		if len(t.Attachments) > 0 || len(t.QuickReplies) > 0 {
			return nil, errors.Errorf("cannot clone broadcast with quick replies or attachments")
		}
	}

	// insert our broadcast
	err := BulkQuery(ctx, "inserting broadcast", db, insertBroadcastSQL, []interface{}{&child.b})
	if err != nil {
		return nil, errors.Wrapf(err, "error inserting child broadcast for broadcast: %d", parent.ID())
	}

	// build up all our contact associations
	contacts := make([]interface{}, 0, len(child.b.ContactIDs))
	for _, contactID := range child.b.ContactIDs {
		contacts = append(contacts, &broadcastContact{
			BroadcastID: child.ID(),
			ContactID:   contactID,
		})
	}

	// insert our contacts
	err = BulkQuery(ctx, "inserting broadcast contacts", db, insertBroadcastContactsSQL, contacts)
	if err != nil {
		return nil, errors.Wrapf(err, "error inserting contacts for broadcast")
	}

	// build up all our group associations
	groups := make([]interface{}, 0, len(child.b.GroupIDs))
	for _, groupID := range child.b.GroupIDs {
		groups = append(groups, &broadcastGroup{
			BroadcastID: child.ID(),
			GroupID:     groupID,
		})
	}

	// insert our groups
	err = BulkQuery(ctx, "inserting broadcast groups", db, insertBroadcastGroupsSQL, groups)
	if err != nil {
		return nil, errors.Wrapf(err, "error inserting groups for broadcast")
	}

	// finally our URNs
	urns := make([]interface{}, 0, len(child.b.URNs))
	for _, urn := range child.b.URNs {
		urnID := GetURNID(urn)
		if urnID == NilURNID {
			return nil, errors.Errorf("attempt to insert new broadcast with URNs that do not have id: %s", urn)
		}
		urns = append(urns, &broadcastURN{
			BroadcastID: child.ID(),
			URNID:       urnID,
		})
	}

	// insert our urns
	err = BulkQuery(ctx, "inserting broadcast urns", db, insertBroadcastURNsSQL, urns)
	if err != nil {
		return nil, errors.Wrapf(err, "error inserting URNs for broadcast")
	}

	return child, nil
}

type broadcastURN struct {
	BroadcastID BroadcastID `db:"broadcast_id"`
	URNID       URNID       `db:"contacturn_id"`
}

type broadcastContact struct {
	BroadcastID BroadcastID `db:"broadcast_id"`
	ContactID   ContactID   `db:"contact_id"`
}

type broadcastGroup struct {
	BroadcastID BroadcastID `db:"broadcast_id"`
	GroupID     GroupID     `db:"contactgroup_id"`
}

const insertBroadcastSQL = `
INSERT INTO
	msgs_broadcast( org_id,  parent_id,  ticket_id, created_on, modified_on, status,  text,  base_language, send_all, broadcast_type)
			VALUES(:org_id, :parent_id, :ticket_id, NOW()     , NOW(),       'Q',    :text, :base_language, FALSE, :broadcast_type)
RETURNING
	id
`

const insertBroadcastContactsSQL = `
INSERT INTO
	msgs_broadcast_contacts( broadcast_id,  contact_id)
	                 VALUES(:broadcast_id,     :contact_id)
`

const insertBroadcastGroupsSQL = `
INSERT INTO
	msgs_broadcast_groups( broadcast_id,  contactgroup_id)
	               VALUES(:broadcast_id,     :contactgroup_id)
`

const insertBroadcastURNsSQL = `
INSERT INTO
	msgs_broadcast_urns( broadcast_id,  contacturn_id)
	             VALUES(:broadcast_id, :contacturn_id)
`

// NewBroadcastFromEvent creates a broadcast object from the passed in broadcast event
func NewBroadcastFromEvent(ctx context.Context, tx Queryer, org *OrgAssets, event *events.BroadcastCreatedEvent) (*Broadcast, error) {
	// converst our translations to our type
	translations := make(map[envs.Language]*BroadcastTranslation)
	for l, t := range event.Translations {
		translations[l] = &BroadcastTranslation{
			Text:         t.Text,
			Attachments:  t.Attachments,
			QuickReplies: t.QuickReplies,
		}
	}

	// resolve our contact references
	contactIDs, err := GetContactIDsFromReferences(ctx, tx, org.OrgID(), event.Contacts)
	if err != nil {
		return nil, errors.Wrapf(err, "error resolving contact references")
	}

	// and our groups
	groupIDs := make([]GroupID, 0, len(event.Groups))
	for i := range event.Groups {
		group := org.GroupByUUID(event.Groups[i].UUID)
		if group != nil {
			groupIDs = append(groupIDs, group.ID())
		}
	}

	return NewBroadcast(org.OrgID(), NilBroadcastID, translations, TemplateStateEvaluated, event.BaseLanguage, event.URNs, contactIDs, groupIDs, NilTicketID, event.BroadcastType), nil
}

func (b *Broadcast) CreateBatch(contactIDs []ContactID) *BroadcastBatch {
	batch := &BroadcastBatch{}
	batch.b.BroadcastID = b.b.BroadcastID
	batch.b.BaseLanguage = b.b.BaseLanguage
	batch.b.Translations = b.b.Translations
	batch.b.TemplateState = b.b.TemplateState
	batch.b.OrgID = b.b.OrgID
	batch.b.TicketID = b.b.TicketID
	batch.b.ContactIDs = contactIDs
	return batch
}

// BroadcastBatch represents a batch of contacts that need messages sent for
type BroadcastBatch struct {
	b struct {
		BroadcastID   BroadcastID                             `json:"broadcast_id,omitempty"`
		Translations  map[envs.Language]*BroadcastTranslation `json:"translations"`
		BaseLanguage  envs.Language                           `json:"base_language"`
		TemplateState TemplateState                           `json:"template_state"`
		URNs          map[ContactID]urns.URN                  `json:"urns,omitempty"`
		ContactIDs    []ContactID                             `json:"contact_ids,omitempty"`
		IsLast        bool                                    `json:"is_last"`
		OrgID         OrgID                                   `json:"org_id"`
		TicketID      TicketID                                `json:"ticket_id"`
	}
}

func (b *BroadcastBatch) BroadcastID() BroadcastID            { return b.b.BroadcastID }
func (b *BroadcastBatch) ContactIDs() []ContactID             { return b.b.ContactIDs }
func (b *BroadcastBatch) URNs() map[ContactID]urns.URN        { return b.b.URNs }
func (b *BroadcastBatch) SetURNs(urns map[ContactID]urns.URN) { b.b.URNs = urns }
func (b *BroadcastBatch) OrgID() OrgID                        { return b.b.OrgID }
func (b *BroadcastBatch) TicketID() TicketID                  { return b.b.TicketID }
func (b *BroadcastBatch) Translations() map[envs.Language]*BroadcastTranslation {
	return b.b.Translations
}
func (b *BroadcastBatch) TemplateState() TemplateState { return b.b.TemplateState }
func (b *BroadcastBatch) BaseLanguage() envs.Language  { return b.b.BaseLanguage }
func (b *BroadcastBatch) IsLast() bool                 { return b.b.IsLast }
func (b *BroadcastBatch) SetIsLast(last bool)          { b.b.IsLast = last }

func (b *BroadcastBatch) MarshalJSON() ([]byte, error)    { return json.Marshal(b.b) }
func (b *BroadcastBatch) UnmarshalJSON(data []byte) error { return json.Unmarshal(data, &b.b) }

func CreateBroadcastMessages(ctx context.Context, rt *runtime.Runtime, oa *OrgAssets, bcast *BroadcastBatch, extraMetadata map[string]interface{}) ([]*Msg, error) {
	repeatedContacts := make(map[ContactID]bool)
	broadcastURNs := bcast.URNs()

	// build our list of contact ids
	contactIDs := bcast.ContactIDs()

	// build a map of the contacts that are present both in our URN list and our contact id list
	if broadcastURNs != nil {
		for _, id := range contactIDs {
			_, found := broadcastURNs[id]
			if found {
				repeatedContacts[id] = true
			}
		}

		// if we have URN we need to send to, add those contacts as well if not already repeated
		for id := range broadcastURNs {
			if !repeatedContacts[id] {
				contactIDs = append(contactIDs, id)
			}
		}
	}

	// load all our contacts
	contacts, err := LoadContacts(ctx, rt.DB, oa, contactIDs)
	if err != nil {
		return nil, errors.Wrapf(err, "error loading contacts for broadcast")
	}

	channels := oa.SessionAssets().Channels()

	// for each contact, build our message
	msgs := make([]*Msg, 0, len(contacts))

	// utility method to build up our message
	buildMessage := func(c *Contact, forceURN urns.URN) (*Msg, error) {
		if c.Status() != ContactStatusActive {
			return nil, nil
		}

		contact, err := c.FlowContact(oa)
		if err != nil {
			return nil, errors.Wrapf(err, "error creating flow contact")
		}

		urn := urns.NilURN
		var channel *Channel

		// we are forcing to send to a non-preferred URN, find the channel
		if forceURN != urns.NilURN {
			for _, u := range contact.URNs() {
				if u.URN().Identity() == forceURN.Identity() {
					c := channels.GetForURN(u, assets.ChannelRoleSend)
					if c == nil {
						return nil, nil
					}
					urn = u.URN()
					channel = oa.ChannelByUUID(c.UUID())
					break
				}
			}
		} else {
			// no forced URN, find the first URN we can send to
			for _, u := range contact.URNs() {
				c := channels.GetForURN(u, assets.ChannelRoleSend)
				if c != nil {
					urn = u.URN()
					channel = oa.ChannelByUUID(c.UUID())
					break
				}
			}
		}

		// no urn and channel? move on
		if channel == nil {
			return nil, nil
		}

		// resolve our translations, the order is:
		//   1) valid contact language
		//   2) org default language
		//   3) broadcast base language
		lang := contact.Language()
		if lang != envs.NilLanguage {
			found := false
			for _, l := range oa.Env().AllowedLanguages() {
				if l == lang {
					found = true
					break
				}
			}
			if !found {
				lang = envs.NilLanguage
			}
		}

		// have a valid contact language, try that
		trans := bcast.Translations()
		t := trans[lang]

		// not found? try org default language
		if t == nil {
			t = trans[oa.Env().DefaultLanguage()]
		}

		// not found? use broadcast base language
		if t == nil {
			t = trans[bcast.BaseLanguage()]
		}

		if t == nil {
			logrus.WithField("base_language", bcast.BaseLanguage()).WithField("translations", trans).Error("unable to find translation for broadcast")
			return nil, nil
		}

		template := ""

		// if this is a legacy template, migrate it forward
		if bcast.TemplateState() == TemplateStateLegacy {
			template, _ = expressions.MigrateTemplate(t.Text, nil)
		} else if bcast.TemplateState() == TemplateStateUnevaluated {
			template = t.Text
		}

		text := t.Text

		// if we have a template, evaluate it
		if template != "" {
			// build up the minimum viable context for templates
			templateCtx := types.NewXObject(map[string]types.XValue{
				"contact": flows.Context(oa.Env(), contact),
				"fields":  flows.Context(oa.Env(), contact.Fields()),
				"globals": flows.Context(oa.Env(), oa.SessionAssets().Globals()),
				"urns":    flows.ContextFunc(oa.Env(), contact.URNs().MapContext),
			})
			text, _ = excellent.EvaluateTemplate(oa.Env(), templateCtx, template, nil)
		}

		// don't do anything if we have no text or attachments
		if text == "" && len(t.Attachments) == 0 {
			return nil, nil
		}

		// create our outgoing message
<<<<<<< HEAD
		out := flows.NewMsgOut(urn, channel.ChannelReference(), text, t.Attachments, t.QuickReplies, nil, flows.NilMsgTopic)
		msg, err := NewOutgoingBroadcastMsg(rt, oa.Org(), channel, c.ID(), out, time.Now(), bcast.BroadcastID(), extraMetadata)
=======
		out := flows.NewMsgOut(urn, channel.ChannelReference(), text, t.Attachments, t.QuickReplies, nil, flows.NilMsgTopic, "", "", "")
		msg, err := NewOutgoingBroadcastMsg(rt, oa.Org(), channel, c.ID(), out, time.Now(), bcast.BroadcastID())
>>>>>>> d0d880aa
		if err != nil {
			return nil, errors.Wrapf(err, "error creating outgoing message")
		}

		return msg, nil
	}

	// run through all our contacts to create our messages
	for _, c := range contacts {
		// use the preferred URN if present
		urn := broadcastURNs[c.ID()]
		msg, err := buildMessage(c, urn)
		if err != nil {
			return nil, errors.Wrapf(err, "error creating broadcast message")
		}
		if msg != nil {
			msgs = append(msgs, msg)
		}

		// if this is a contact that will receive two messages, calculate that one as well
		if repeatedContacts[c.ID()] {
			m2, err := buildMessage(c, urns.NilURN)
			if err != nil {
				return nil, errors.Wrapf(err, "error creating broadcast message")
			}

			// add this message if it isn't a duplicate
			if m2 != nil && m2.URN() != msg.URN() {
				msgs = append(msgs, m2)
			}
		}
	}

	// allocate a topup for these message if org uses topups
	topup, err := AllocateTopups(ctx, rt.DB, rt.RP, oa.Org(), len(msgs))
	if err != nil {
		return nil, errors.Wrapf(err, "error allocating topup for broadcast messages")
	}

	// if we have an active topup, assign it to our messages
	if topup != NilTopupID {
		for _, m := range msgs {
			m.SetTopup(topup)
		}
	}

	// insert them in a single request
	err = InsertMessages(ctx, rt.DB, msgs)
	if err != nil {
		return nil, errors.Wrapf(err, "error inserting broadcast messages")
	}

	// if the broadcast was a ticket reply, update the ticket
	if bcast.TicketID() != NilTicketID {
		err = updateTicketLastActivity(ctx, rt.DB, []TicketID{bcast.TicketID()}, dates.Now())
		if err != nil {
			return nil, errors.Wrapf(err, "error updating broadcast ticket")
		}
	}

	return msgs, nil
}

type WppBroadcastTemplate struct {
	UUID      assets.TemplateUUID `json:"uuid" validate:"required,uuid"`
	Name      string              `json:"name" validate:"required"`
	Variables []string            `json:"variables,omitempty"`
	Locale    string              `json:"locale,omitempty" validate:"omitempty,bcp47"`
}

type WppBroadcastMessageHeader struct {
	Type string `json:"type,omitempty"`
	Text string `json:"text,omitempty"`
}

type WppBroadcastCatalogMessage struct {
	Products         []flows.ProductEntry `json:"products,omitempty"`
	ActionButtonText string               `json:"action_button_text,omitempty"`
	SendCatalog      bool                 `json:"send_catalog,omitempty"`
}

type WppBroadcastMessage struct {
	Text            string                     `json:"text,omitempty"`
	Header          WppBroadcastMessageHeader  `json:"header,omitempty"`
	Footer          string                     `json:"footer,omitempty"`
	Attachments     []utils.Attachment         `json:"attachments,omitempty"`
	QuickReplies    []string                   `json:"quick_replies,omitempty"`
	Template        WppBroadcastTemplate       `json:"template,omitempty"`
	InteractionType string                     `json:"interaction_type,omitempty"`
	OrderDetails    flows.OrderDetailsMessage  `json:"order_details,omitempty"`
	FlowMessage     flows.FlowMessage          `json:"flow_message,omitempty"`
	ListMessage     flows.ListMessage          `json:"list_message,omitempty"`
	CTAMessage      flows.CTAMessage           `json:"cta_message,omitempty"`
	Buttons         []flows.ButtonComponent    `json:"buttons,omitempty"`
	CatalogMessage  WppBroadcastCatalogMessage `json:"catalog_message,omitempty"`
}

type WppBroadcast struct {
	b struct {
		BroadcastID BroadcastID         `json:"broadcast_id,omitempty" db:"id"`
		URNs        []urns.URN          `json:"urns,omitempty"`
		ContactIDs  []ContactID         `json:"contact_ids,omitempty"`
		GroupIDs    []GroupID           `json:"group_ids,omitempty"`
		OrgID       OrgID               `json:"org_id"                 db:"org_id"`
		ParentID    BroadcastID         `json:"parent_id,omitempty"    db:"parent_id"`
		Msg         WppBroadcastMessage `json:"msg"`
		ChannelID   ChannelID           `json:"channel_id,omitempty"`
	}
}

func (b *WppBroadcast) ID() BroadcastID          { return b.b.BroadcastID }
func (b *WppBroadcast) OrgID() OrgID             { return b.b.OrgID }
func (b *WppBroadcast) ContactIDs() []ContactID  { return b.b.ContactIDs }
func (b *WppBroadcast) GroupIDs() []GroupID      { return b.b.GroupIDs }
func (b *WppBroadcast) URNs() []urns.URN         { return b.b.URNs }
func (b *WppBroadcast) Msg() WppBroadcastMessage { return b.b.Msg }
func (b *WppBroadcast) ChannelID() ChannelID     { return b.b.ChannelID }

func (b *WppBroadcast) MarshalJSON() ([]byte, error)    { return json.Marshal(b.b) }
func (b *WppBroadcast) UnmarshalJSON(data []byte) error { return json.Unmarshal(data, &b.b) }

func NewWppBroadcast(orgID OrgID, id BroadcastID, msg WppBroadcastMessage, urns []urns.URN, contactIDs []ContactID, groupIDs []GroupID, channelID ChannelID) *WppBroadcast {
	bcast := &WppBroadcast{}
	bcast.b.OrgID = orgID
	bcast.b.BroadcastID = id
	bcast.b.Msg = msg
	bcast.b.URNs = urns
	bcast.b.ContactIDs = contactIDs
	bcast.b.GroupIDs = groupIDs
	bcast.b.ChannelID = channelID

	return bcast
}

func (b *WppBroadcast) CreateBatch(contactIDs []ContactID) *WppBroadcastBatch {
	batch := &WppBroadcastBatch{}
	batch.b.BroadcastID = b.b.BroadcastID
	batch.b.Msg = b.b.Msg
	batch.b.OrgID = b.b.OrgID
	batch.b.ChannelID = b.b.ChannelID
	batch.b.ContactIDs = contactIDs
	return batch
}

type WppBroadcastBatch struct {
	b struct {
		BroadcastID BroadcastID            `json:"broadcast_id,omitempty"`
		Msg         WppBroadcastMessage    `json:"msg"`
		URNs        map[ContactID]urns.URN `json:"urns,omitempty"`
		ContactIDs  []ContactID            `json:"contact_ids,omitempty"`
		IsLast      bool                   `json:"is_last"`
		OrgID       OrgID                  `json:"org_id"`
		ChannelID   ChannelID              `json:"channel_id,omitempty"`
	}
}

func (b *WppBroadcastBatch) BroadcastID() BroadcastID            { return b.b.BroadcastID }
func (b *WppBroadcastBatch) ContactIDs() []ContactID             { return b.b.ContactIDs }
func (b *WppBroadcastBatch) URNs() map[ContactID]urns.URN        { return b.b.URNs }
func (b *WppBroadcastBatch) SetURNs(urns map[ContactID]urns.URN) { b.b.URNs = urns }
func (b *WppBroadcastBatch) OrgID() OrgID                        { return b.b.OrgID }
func (b *WppBroadcastBatch) Msg() WppBroadcastMessage            { return b.b.Msg }
func (b *WppBroadcastBatch) ChannelID() ChannelID                { return b.b.ChannelID }

func (b *WppBroadcastBatch) IsLast() bool        { return b.b.IsLast }
func (b *WppBroadcastBatch) SetIsLast(last bool) { b.b.IsLast = last }

func (b *WppBroadcastBatch) MarshalJSON() ([]byte, error)    { return json.Marshal(b.b) }
func (b *WppBroadcastBatch) UnmarshalJSON(data []byte) error { return json.Unmarshal(data, &b.b) }

func CreateWppBroadcastMessages(ctx context.Context, rt *runtime.Runtime, oa *OrgAssets, bcast *WppBroadcastBatch) ([]*Msg, error) {
	repeatedContacts := make(map[ContactID]bool)
	broadcastURNs := bcast.URNs()

	// build our list of contact ids
	contactIDs := bcast.ContactIDs()

	// build a map of the contacts that are present both in our URN list and our contact id list
	if broadcastURNs != nil {
		for _, id := range contactIDs {
			_, found := broadcastURNs[id]
			if found {
				repeatedContacts[id] = true
			}
		}

		// if we have URN we need to send to, add those contacts as well if not already repeated
		for id := range broadcastURNs {
			if !repeatedContacts[id] {
				contactIDs = append(contactIDs, id)
			}
		}
	}

	// load all our contacts
	contacts, err := LoadContacts(ctx, rt.DB, oa, contactIDs)
	if err != nil {
		return nil, errors.Wrapf(err, "error loading contacts for broadcast")
	}

	channels := oa.SessionAssets().Channels()

	// for each contact, build our message
	msgs := make([]*Msg, 0, len(contacts))

	// utility method to build up our message
	buildMessage := func(c *Contact, forceURN urns.URN) (*Msg, error) {
		if c.Status() != ContactStatusActive {
			return nil, nil
		}

		contact, err := c.FlowContact(oa)
		if err != nil {
			return nil, errors.Wrapf(err, "error creating flow contact")
		}

		urn := urns.NilURN
		var channel *Channel

		// we are forcing to send to a non-preferred URN, find the channel
		if forceURN != urns.NilURN {
			for _, u := range contact.URNs() {
				if u.URN().Identity() == forceURN.Identity() {
					c := channels.GetForURN(u, assets.ChannelRoleSend)
					if c == nil {
						return nil, nil
					}
					urn = u.URN()
					channel = oa.ChannelByUUID(c.UUID())
					break
				}
			}
		} else {
			// no forced URN, find the first URN we can send to
			for _, u := range contact.URNs() {
				c := channels.GetForURN(u, assets.ChannelRoleSend)
				if c != nil {
					urn = u.URN()
					channel = oa.ChannelByUUID(c.UUID())
					break
				}
			}
		}

		if bcast.ChannelID() != NilChannelID {
			channel = oa.ChannelByID(bcast.ChannelID())
		}

		// no urn and channel? move on
		if channel == nil {
			return nil, nil
		}

		// evaluate our message fields
		text := bcast.Msg().Text
		attachments := bcast.Msg().Attachments
		quickReplies := make([]string, len(bcast.Msg().QuickReplies))
		copy(quickReplies, bcast.Msg().QuickReplies)
		headerType := bcast.Msg().Header.Type
		headerText := bcast.Msg().Header.Text
		footerText := bcast.Msg().Footer
		var templating *flows.MsgTemplating = nil
		templateVariables := make([]string, len(bcast.Msg().Template.Variables))
		copy(templateVariables, bcast.Msg().Template.Variables)
		templateLocale := bcast.Msg().Template.Locale

		ctaMessage := bcast.Msg().CTAMessage
		listMessage := bcast.Msg().ListMessage
		flowMessage := bcast.Msg().FlowMessage
		orderDetails := bcast.Msg().OrderDetails

		products := bcast.Msg().CatalogMessage.Products
		actionButtonText := bcast.Msg().CatalogMessage.ActionButtonText
		sendCatalog := bcast.Msg().CatalogMessage.SendCatalog

		// build up the minimum viable context for evaluation
		evaluationCtx := types.NewXObject(map[string]types.XValue{
			"contact": flows.Context(oa.Env(), contact),
			"fields":  flows.Context(oa.Env(), contact.Fields()),
			"globals": flows.Context(oa.Env(), oa.SessionAssets().Globals()),
			"urns":    flows.ContextFunc(oa.Env(), contact.URNs().MapContext),
		})

		// evaluate our text
		text, _ = excellent.EvaluateTemplate(oa.Env(), evaluationCtx, text, nil)

		// evaluate our header text
		headerText, _ = excellent.EvaluateTemplate(oa.Env(), evaluationCtx, headerText, nil)

		// evaluate our footer text
		footerText, _ = excellent.EvaluateTemplate(oa.Env(), evaluationCtx, footerText, nil)

		// evaluate our action text
		actionButtonText, _ = excellent.EvaluateTemplate(oa.Env(), evaluationCtx, actionButtonText, nil)

		// evaluate our quick replies
		for i, qr := range quickReplies {
			quickReplies[i], _ = excellent.EvaluateTemplate(oa.Env(), evaluationCtx, qr, nil)
		}

		//evaluate our template locale
		templateLocale, _ = excellent.EvaluateTemplate(oa.Env(), evaluationCtx, templateLocale, nil)

		// evaluate our template
		if bcast.Msg().Template.UUID != "" {
			// load our template
			var templateMatch assets.Template = nil
			for _, t := range oa.templates {
				if t.UUID() == bcast.Msg().Template.UUID {
					templateMatch = t
					break
				}
			}
			if templateMatch == nil {
				return nil, errors.Errorf("template not found: %s", bcast.Msg().Template.UUID)
			}

			// looks for a translation in these locales
			locales := []envs.Locale{
				contact.Locale(oa.Env()),
				oa.Env().DefaultLocale(),
			}

			if templateLocale != "" {
				parsedLocale, _ := envs.FromBCP47(templateLocale)
				if parsedLocale != envs.NilLocale {
					locales = append([]envs.Locale{parsedLocale}, locales...)
				}
			}

			translation := oa.SessionAssets().Templates().FindTranslation(bcast.Msg().Template.UUID, channel.ChannelReference(), locales)
			if translation != nil {
				// evaluate our variables
				evaluatedVariables := make([]string, len(templateVariables))
				for i, variable := range templateVariables {
					sub, err := excellent.EvaluateTemplate(oa.Env(), evaluationCtx, variable, nil)
					if err != nil {
						return nil, errors.Wrapf(err, "failed to evaluate template variable")
					}
					evaluatedVariables[i] = sub
				}

				text = translation.Substitute(evaluatedVariables)
				var templateReference = assets.NewTemplateReference(bcast.Msg().Template.UUID, bcast.Msg().Template.Name)
				templating = flows.NewMsgTemplating(templateReference, translation.Language(), translation.Country(), evaluatedVariables, translation.Namespace())
			} else {
				return nil, errors.Errorf("translation not found for template: %s, in channel: %s", bcast.Msg().Template.UUID, channel.UUID())
			}
		}

		// evaluate our buttons
		buttons := make([]flows.ButtonComponent, 0)
		for _, button := range bcast.Msg().Buttons {
			var newButton flows.ButtonComponent
			newButton.SubType, _ = excellent.EvaluateTemplate(oa.Env(), evaluationCtx, button.SubType, nil)

			for _, param := range button.Parameters {
				var newParam flows.ButtonParam
				newParam.Type, _ = excellent.EvaluateTemplate(oa.Env(), evaluationCtx, param.Type, nil)
				newParam.Text, _ = excellent.EvaluateTemplate(oa.Env(), evaluationCtx, param.Text, nil)
				newButton.Parameters = append(newButton.Parameters, newParam)
			}

			buttons = append(buttons, newButton)
		}

		// don't do anything if we have no text or attachments
		if text == "" && len(attachments) == 0 {
			return nil, nil
		}

		// create our outgoing message
		out := flows.NewMsgWppOut(urn, channel.ChannelReference(), bcast.Msg().InteractionType, headerType, headerText, text, footerText, ctaMessage, listMessage, flowMessage, orderDetails, attachments, quickReplies, buttons, templating, flows.NilMsgTopic, products, actionButtonText, sendCatalog)
		msg, err := NewOutgoingWppBroadcastMsg(rt, oa.Org(), channel, c.ID(), out, time.Now(), bcast.BroadcastID())
		if err != nil {
			return nil, errors.Wrapf(err, "error creating outgoing message")
		}

		return msg, nil
	}

	// run through all our contacts to create our messages
	for _, c := range contacts {
		// use the preferred URN if present
		urn := broadcastURNs[c.ID()]
		msg, err := buildMessage(c, urn)
		if err != nil {
			return nil, errors.Wrapf(err, "error creating broadcast message")
		}
		if msg != nil {
			msgs = append(msgs, msg)
		}

		// if this is a contact that will receive two messages, calculate that one as well
		if repeatedContacts[c.ID()] {
			m2, err := buildMessage(c, urns.NilURN)
			if err != nil {
				return nil, errors.Wrapf(err, "error creating broadcast message")
			}

			// add this message if it isn't a duplicate
			if m2 != nil && m2.URN() != msg.URN() {
				msgs = append(msgs, m2)
			}
		}
	}

	// allocate a topup for these message if org uses topups
	topup, err := AllocateTopups(ctx, rt.DB, rt.RP, oa.Org(), len(msgs))
	if err != nil {
		return nil, errors.Wrapf(err, "error allocating topup for broadcast messages")
	}

	// if we have an active topup, assign it to our messages
	if topup != NilTopupID {
		for _, m := range msgs {
			m.SetTopup(topup)
		}
	}

	// insert them in a single request
	err = InsertMessages(ctx, rt.DB, msgs)
	if err != nil {
		return nil, errors.Wrapf(err, "error inserting broadcast messages")
	}

	return msgs, nil
}

const updateMsgForResendingSQL = `
	UPDATE
		msgs_msg m
	SET
		channel_id = r.channel_id::int,
		topup_id = r.topup_id::int,
		status = 'P',
		error_count = 0,
		failed_reason = NULL,
		queued_on = r.queued_on::timestamp with time zone,
		sent_on = NULL,
		modified_on = NOW()
	FROM (
		VALUES(:id, :channel_id, :topup_id, :queued_on)
	) AS
		r(id, channel_id, topup_id, queued_on)
	WHERE
		m.id = r.id::bigint
`

// ResendMessages prepares messages for resending by reselecting a channel and marking them as PENDING
func ResendMessages(ctx context.Context, db Queryer, rp *redis.Pool, oa *OrgAssets, msgs []*Msg) error {
	channels := oa.SessionAssets().Channels()
	resends := make([]interface{}, len(msgs))

	for i, msg := range msgs {
		// reselect channel for this message's URN
		urn, err := URNForID(ctx, db, oa, *msg.ContactURNID())
		if err != nil {
			return errors.Wrap(err, "error loading URN")
		}
		msg.m.URN = urn // needs to be set for queueing to courier

		contactURN, err := flows.ParseRawURN(channels, urn, assets.IgnoreMissing)
		if err != nil {
			return errors.Wrap(err, "error parsing URN")
		}

		ch := channels.GetForURN(contactURN, assets.ChannelRoleSend)
		if ch != nil {
			channel := oa.ChannelByUUID(ch.UUID())
			msg.m.ChannelID = channel.ID()
			msg.m.ChannelUUID = channel.UUID()
			msg.channel = channel
		} else {
			msg.m.ChannelID = NilChannelID
			msg.m.ChannelUUID = assets.ChannelUUID("")
			msg.channel = nil
		}

		// allocate a new topup for this message if org uses topups
		msg.m.TopupID, err = AllocateTopups(ctx, db, rp, oa.Org(), 1)
		if err != nil {
			return errors.Wrapf(err, "error allocating topup for message resending")
		}

		// mark message as being a resend so it will be queued to courier as such
		msg.m.Status = MsgStatusPending
		msg.m.QueuedOn = dates.Now()
		msg.m.SentOn = nil
		msg.m.ErrorCount = 0
		msg.m.FailedReason = ""
		msg.m.IsResend = true

		resends[i] = msg.m
	}

	// update the messages in the database
	err := BulkQuery(ctx, "updating messages for resending", db, updateMsgForResendingSQL, resends)
	if err != nil {
		return errors.Wrapf(err, "error updating messages for resending")
	}

	return nil
}

// MarkBroadcastSent marks the passed in broadcast as sent
func MarkBroadcastSent(ctx context.Context, db Queryer, id BroadcastID) error {
	// noop if it is a nil id
	if id == NilBroadcastID {
		return nil
	}

	_, err := db.ExecContext(ctx, `UPDATE msgs_broadcast SET status = 'S', modified_on = now() WHERE id = $1`, id)
	if err != nil {
		return errors.Wrapf(err, "error setting broadcast with id %d as sent", id)
	}
	return nil
}

func CreateOutgoingMessages(ctx context.Context, rt *runtime.Runtime, oa *OrgAssets, URNs []urns.URN, msgText string) ([]*Msg, error) {
	// grab our contacts from the passed urns
	urnContactIDs, err := GetOrCreateContactIDsFromURNs(ctx, rt.DB, oa, URNs)
	if err != nil {
		return nil, errors.Wrapf(err, "unable to load or create contact ids for urns")
	}

	// create a second map for easier id->urn lookup
	contactIDsUrn := make(map[ContactID]urns.URN)

	// create our contactIDs list removing any duplicates
	repeatedContacts := make(map[ContactID]bool)
	contactIDs := make([]ContactID, 0, len(urnContactIDs))
	for u, id := range urnContactIDs {
		contactIDsUrn[id] = u
		if !repeatedContacts[id] {
			contactIDs = append(contactIDs, id)
			repeatedContacts[id] = true
		}
	}

	// load all our contacts
	contacts, err := LoadContacts(ctx, rt.DB, oa, contactIDs)
	if err != nil {
		return nil, errors.Wrapf(err, "error loading contacts for")
	}

	channels := oa.SessionAssets().Channels()

	// for each contact, build our message
	msgs := make([]*Msg, 0, len(contacts))

	// utility method to build up our message
	buildMessage := func(c *Contact, forceURN urns.URN) (*Msg, error) {
		if c.Status() != ContactStatusActive {
			return nil, nil
		}

		contact, err := c.FlowContact(oa)
		if err != nil {
			return nil, errors.Wrapf(err, "error creating flow contact")
		}

		urn := urns.NilURN
		var channel *Channel

		// we are forcing to send to a non-preferred URN, find the channel
		if forceURN != urns.NilURN {
			for _, u := range contact.URNs() {
				if u.URN().Identity() == forceURN.Identity() {
					c := channels.GetForURN(u, assets.ChannelRoleSend)
					if c == nil {
						return nil, nil
					}
					urn = u.URN()
					channel = oa.ChannelByUUID(c.UUID())
					break
				}
			}
		} else {
			// no forced URN, find the first URN we can send to
			for _, u := range contact.URNs() {
				c := channels.GetForURN(u, assets.ChannelRoleSend)
				if c != nil {
					urn = u.URN()
					channel = oa.ChannelByUUID(c.UUID())
					break
				}
			}
		}

		// no urn and channel? move on
		if channel == nil {
			return nil, nil
		}

		// create our outgoing message
<<<<<<< HEAD
		out := flows.NewMsgOut(urn, channel.ChannelReference(), msgText, nil, nil, nil, flows.NilMsgTopic)
		msg, err := NewOutgoingMsg(rt, oa.Org(), channel, c.ID(), out, time.Now(), nil)
=======
		out := flows.NewMsgOut(urn, channel.ChannelReference(), msgText, nil, nil, nil, flows.NilMsgTopic, "", "", "")
		msg, err := NewOutgoingMsg(rt, oa.Org(), channel, c.ID(), out, time.Now())
>>>>>>> d0d880aa
		if err != nil {
			return nil, errors.Wrapf(err, "error creating outgoing message")
		}

		return msg, nil
	}

	// run through all our contacts to create our messages
	for _, c := range contacts {
		// use the preferred URN if present
		urn := contactIDsUrn[c.ID()]
		msg, err := buildMessage(c, urn)
		if err != nil {
			return nil, errors.Wrapf(err, "error building new message")
		}
		if msg != nil {
			msgs = append(msgs, msg)
		}

		// if this is a contact that will receive two messages, calculate that one as well
		if repeatedContacts[c.ID()] {
			m2, err := buildMessage(c, urns.NilURN)
			if err != nil {
				return nil, errors.Wrapf(err, "error building new message")
			}

			// add this message if it isn't a duplicate
			if m2 != nil && m2.URN() != msg.URN() {
				msgs = append(msgs, m2)
			}
		}
	}

	// allocate a topup for these message if org uses topups
	topup, err := AllocateTopups(ctx, rt.DB, rt.RP, oa.Org(), len(msgs))
	if err != nil {
		return nil, errors.Wrapf(err, "error allocating topup for new messages")
	}

	// if we have an active topup, assign it to our messages
	if topup != NilTopupID {
		for _, m := range msgs {
			m.SetTopup(topup)
		}
	}

	// insert them in a single request
	err = InsertMessages(ctx, rt.DB, msgs)
	if err != nil {
		return nil, errors.Wrapf(err, "error inserting new messages")
	}

	return msgs, nil
}

// NilID implementations

// MarshalJSON marshals into JSON. 0 values will become null
func (i MsgID) MarshalJSON() ([]byte, error) {
	return null.Int(i).MarshalJSON()
}

// UnmarshalJSON unmarshals from JSON. null values become 0
func (i *MsgID) UnmarshalJSON(b []byte) error {
	return null.UnmarshalInt(b, (*null.Int)(i))
}

// Value returns the db value, null is returned for 0
func (i MsgID) Value() (driver.Value, error) {
	return null.Int(i).Value()
}

// Scan scans from the db value. null values become 0
func (i *MsgID) Scan(value interface{}) error {
	return null.ScanInt(value, (*null.Int)(i))
}

// MarshalJSON marshals into JSON. 0 values will become null
func (i BroadcastID) MarshalJSON() ([]byte, error) {
	return null.Int(i).MarshalJSON()
}

// UnmarshalJSON unmarshals from JSON. null values become 0
func (i *BroadcastID) UnmarshalJSON(b []byte) error {
	return null.UnmarshalInt(b, (*null.Int)(i))
}

// Value returns the db value, null is returned for 0
func (i BroadcastID) Value() (driver.Value, error) {
	return null.Int(i).Value()
}

// Scan scans from the db value. null values become 0
func (i *BroadcastID) Scan(value interface{}) error {
	return null.ScanInt(value, (*null.Int)(i))
}

// Value returns the db value, null is returned for ""
func (s MsgFailedReason) Value() (driver.Value, error) {
	return null.String(s).Value()
}

// Scan scans from the db value. null values become ""
func (s *MsgFailedReason) Scan(value interface{}) error {
	return null.ScanString(value, (*null.String)(s))
}<|MERGE_RESOLUTION|>--- conflicted
+++ resolved
@@ -1413,13 +1413,9 @@
 		}
 
 		// create our outgoing message
-<<<<<<< HEAD
 		out := flows.NewMsgOut(urn, channel.ChannelReference(), text, t.Attachments, t.QuickReplies, nil, flows.NilMsgTopic)
 		msg, err := NewOutgoingBroadcastMsg(rt, oa.Org(), channel, c.ID(), out, time.Now(), bcast.BroadcastID(), extraMetadata)
-=======
-		out := flows.NewMsgOut(urn, channel.ChannelReference(), text, t.Attachments, t.QuickReplies, nil, flows.NilMsgTopic, "", "", "")
-		msg, err := NewOutgoingBroadcastMsg(rt, oa.Org(), channel, c.ID(), out, time.Now(), bcast.BroadcastID())
->>>>>>> d0d880aa
+
 		if err != nil {
 			return nil, errors.Wrapf(err, "error creating outgoing message")
 		}
@@ -2016,13 +2012,8 @@
 		}
 
 		// create our outgoing message
-<<<<<<< HEAD
 		out := flows.NewMsgOut(urn, channel.ChannelReference(), msgText, nil, nil, nil, flows.NilMsgTopic)
 		msg, err := NewOutgoingMsg(rt, oa.Org(), channel, c.ID(), out, time.Now(), nil)
-=======
-		out := flows.NewMsgOut(urn, channel.ChannelReference(), msgText, nil, nil, nil, flows.NilMsgTopic, "", "", "")
-		msg, err := NewOutgoingMsg(rt, oa.Org(), channel, c.ID(), out, time.Now())
->>>>>>> d0d880aa
 		if err != nil {
 			return nil, errors.Wrapf(err, "error creating outgoing message")
 		}
